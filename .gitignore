.DS_Store
notebooks
todo
logs
checkpoints
test_run.py
src/core/core.py
wandb
<<<<<<< HEAD
result.csv
=======
>>>>>>> 4d325865
slurm_files/

# Byte-compiled / optimized / DLL files
__pycache__/
*.py[cod]
*$py.class

# C extensions
*.so

# Distribution / packaging
.Python
build/
develop-eggs/
dist/
downloads/
eggs/
.eggs/
lib/
lib64/
parts/
sdist/
var/
wheels/
share/python-wheels/
*.egg-info/
.installed.cfg
*.egg
MANIFEST

# PyInstaller
#  Usually these files are written by a python script from a template
#  before PyInstaller builds the exe, so as to inject date/other infos into it.
*.manifest
*.spec

# Installer logs
pip-log.txt
pip-delete-this-directory.txt

# Unit test / coverage reports
htmlcov/
.tox/
.nox/
.coverage
.coverage.*
.cache
nosetests.xml
coverage.xml
*.cover
*.py,cover
.hypothesis/
.pytest_cache/
cover/

# Translations
*.mo
*.pot

# Django stuff:
*.log
local_settings.py
db.sqlite3
db.sqlite3-journal

# Flask stuff:
instance/
.webassets-cache

# Scrapy stuff:
.scrapy

# Sphinx documentation
docs/_build/

# PyBuilder
.pybuilder/
target/

# Jupyter Notebook
.ipynb_checkpoints
test.ipynb

# IPython
profile_default/
ipython_config.py

# pyenv
#   For a library or package, you might want to ignore these files since the code is
#   intended to run in multiple environments; otherwise, check them in:
# .python-version

# pipenv
#   According to pypa/pipenv#598, it is recommended to include Pipfile.lock in version control.
#   However, in case of collaboration, if having platform-specific dependencies or dependencies
#   having no cross-platform support, pipenv may install dependencies that don't work, or not
#   install all needed dependencies.
#Pipfile.lock

# poetry
#   Similar to Pipfile.lock, it is generally recommended to include poetry.lock in version control.
#   This is especially recommended for binary packages to ensure reproducibility, and is more
#   commonly ignored for libraries.
#   https://python-poetry.org/docs/basic-usage/#commit-your-poetrylock-file-to-version-control
#poetry.lock

# pdm
#   Similar to Pipfile.lock, it is generally recommended to include pdm.lock in version control.
#pdm.lock
#   pdm stores project-wide configurations in .pdm.toml, but it is recommended to not include it
#   in version control.
#   https://pdm.fming.dev/#use-with-ide
.pdm.toml

# PEP 582; used by e.g. github.com/David-OConnor/pyflow and github.com/pdm-project/pdm
__pypackages__/

# Celery stuff
celerybeat-schedule
celerybeat.pid

# SageMath parsed files
*.sage.py

# Environments
.env
.venv
env/
venv/
ENV/
env.bak/
venv.bak/

# Spyder project settings
.spyderproject
.spyproject

# Rope project settings
.ropeproject

# mkdocs documentation
/site

# mypy
.mypy_cache/
.dmypy.json
dmypy.json

# Pyre type checker
.pyre/

# pytype static type analyzer
.pytype/

# Cython debug symbols
cython_debug/

# PyCharm
#  JetBrains specific template is maintained in a separate JetBrains.gitignore that can
#  be found at https://github.com/github/gitignore/blob/main/Global/JetBrains.gitignore
#  and can be added to the global gitignore or merged into this file.  For a more nuclear
#  option (not recommended) you can uncomment the following to ignore the entire idea folder.
.idea/

###################
# compiled source #
###################
*.com
*.class
*.dll
*.exe
*.pdb
*.dll.config
*.cache
*.suo

# Include dlls if they’re in the NuGet packages directory
!/packages/*/lib/*.dll
!/packages/*/lib/*/*.dll
# Include dlls if they're in the CommonReferences directory
!*CommonReferences/*.dll

###############
# Directories #
###############
bin/
obj/

###################
# Web publish log #
###################
*.Publish.xml

NuGet.exe
Icon?<|MERGE_RESOLUTION|>--- conflicted
+++ resolved
@@ -6,10 +6,6 @@
 test_run.py
 src/core/core.py
 wandb
-<<<<<<< HEAD
-result.csv
-=======
->>>>>>> 4d325865
 slurm_files/
 
 # Byte-compiled / optimized / DLL files
