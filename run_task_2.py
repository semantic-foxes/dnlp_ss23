import yaml
import pandas as pd

from sklearn.metrics import accuracy_score, r2_score

from torch.utils.data import DataLoader
from torch import nn

from src.models import MultitaskBERT
from src.optim import AdamW
from src.datasets import SSTDataset, SentenceSimilarityDataset
from src.utils import seed_everything, generate_device, logger
from src.core import train_validation_loop_multitask, generate_predictions


if __name__ == "__main__":
    with open("config.yaml", "r") as f:
        CONFIG = yaml.load(f, Loader=yaml.FullLoader)

<<<<<<< HEAD
    config_sst = CONFIG["data"]["sst_dataset"]
    config_quora = CONFIG["data"]["quora_dataset"]
    config_sts = CONFIG["data"]["sts_dataset"]
    config_dataloader = CONFIG["data"]["dataloader"]
=======
    config_sst = CONFIG['data']['sst_dataset']
    config_quora = CONFIG['data']['quora_dataset']
    config_sts = CONFIG['data']['sts_dataset']
    config_dataloader = CONFIG['data']['dataloader']
    config_prediction = CONFIG['predict']
>>>>>>> eef0aa1d

    config_bert = CONFIG["bert_model"]
    config_train = CONFIG["train"]

    seed_everything(CONFIG["seed"])
    device = generate_device(CONFIG["use_cuda"])

    # Create datasets
<<<<<<< HEAD
    sst_train_dataset = SSTDataset(config_sst["train_path"], return_targets=True)
    sst_val_dataset = SSTDataset(config_sst["val_path"], return_targets=True)
=======
    sst_train_dataset = SSTDataset(
        config_sst['train_path'],
        return_targets=True
    )
    sst_val_dataset = SSTDataset(
        config_sst['val_path'],
        return_targets=True
    )
    sst_test_dataset = SSTDataset(
        config_sst['test_path'],
        return_targets=False
    )
>>>>>>> eef0aa1d

    quora_train_dataset = SentenceSimilarityDataset(
        config_quora["train_path"], return_targets=True
    )
    quora_val_dataset = SentenceSimilarityDataset(
        config_quora["val_path"], return_targets=True
    )
    quora_test_dataset = SentenceSimilarityDataset(
        config_quora['test_path'],
        return_targets=False
    )

    sts_train_dataset = SentenceSimilarityDataset(
<<<<<<< HEAD
        config_sts["train_path"], return_targets=True
    )
    sts_val_dataset = SentenceSimilarityDataset(
        config_sts["val_path"], return_targets=True
=======
        config_sts['train_path'],
        binary_task=False,
        return_targets=True
    )
    sts_val_dataset = SentenceSimilarityDataset(
        config_sts['val_path'],
        binary_task=False,
        return_targets=True
>>>>>>> eef0aa1d
    )
    sts_test_dataset = SentenceSimilarityDataset(
        config_sts['test_path'],
        binary_task=False,
        return_targets=False
    )

    # Create dataloaders
    train_dataloaders = [
        DataLoader(
            x,
            shuffle=True,
            collate_fn=x.collate_fn,
            batch_size=config_dataloader["batch_size"],
            num_workers=config_dataloader["num_workers"],
        )
        for x in [sst_train_dataset, quora_train_dataset, sts_train_dataset]
    ]
    val_dataloaders = [
        DataLoader(
            x,
            shuffle=False,
            collate_fn=x.collate_fn,
            batch_size=config_dataloader["batch_size"],
            num_workers=config_dataloader["num_workers"],
        )
        for x in [sst_val_dataset, quora_val_dataset, sts_val_dataset]
    ]
    test_dataloaders = [
        DataLoader(
            x,
            shuffle=False,
            collate_fn=x.collate_fn,
            batch_size=config_dataloader['batch_size'],
            num_workers=config_dataloader['num_workers'],
        )
        for x in [sst_test_dataset, quora_test_dataset, sts_test_dataset]
    ]

<<<<<<< HEAD
    model_config = SimpleNamespace(
        **{
            "num_labels": 5,
            "option": config_bert["mode"],
            "hidden_size": config_bert["hidden_size"],
            "hidden_dropout_prob": config_bert["dropout_prob"],
            "data_dir": ".",
            "local_files_only": config_bert["local_files_only"],
        }
    )
=======
    print([len(x.dataset) for x in train_dataloaders])

    model = MultitaskBERT(
        num_labels=5,
        option=config_bert['mode'],
        local_files_only=config_bert['local_files_only'],
        hidden_size=config_bert['hidden_size'],
        hidden_dropout_prob=config_bert['dropout_prob'],
        attention_dropout_prob=config_bert['dropout_prob'],
    )

    model = model.to(device)

    # Optimizer
    optimizer = AdamW(model.parameters(), lr=config_train['lr'])

    logger.info(f'Starting training the {config_bert["mode"]} BERT model on '
                f'all the tasks.')

    train_validation_loop_multitask(
        model=model,
        optimizer=optimizer,
        criterion=[nn.CrossEntropyLoss(), nn.CrossEntropyLoss(), nn.MSELoss()],
        metric=[accuracy_score, accuracy_score, r2_score],
        train_loader=train_dataloaders,
        val_loader=val_dataloaders,
        n_epochs=config_train['n_epochs'],
        device=device,
        save_best_path=config_train['checkpoint_path'],
        overall_config=CONFIG,
        verbose=False,
    )

    for test_loader, save_path in zip(test_dataloaders, config_prediction):
        predictions = generate_predictions(
            model=model,
            dataloader=test_loader,
            device=device,
            dataloader_message='test'
        )
        result = pd.DataFrame(
            {'predictions': predictions},
            index=test_loader.dataset.index
        )
        result.to_csv(save_path)
>>>>>>> eef0aa1d
<|MERGE_RESOLUTION|>--- conflicted
+++ resolved
@@ -14,33 +14,22 @@
 
 
 if __name__ == "__main__":
-    with open("config.yaml", "r") as f:
+    with open('config.yaml', 'r') as f:
         CONFIG = yaml.load(f, Loader=yaml.FullLoader)
 
-<<<<<<< HEAD
-    config_sst = CONFIG["data"]["sst_dataset"]
-    config_quora = CONFIG["data"]["quora_dataset"]
-    config_sts = CONFIG["data"]["sts_dataset"]
-    config_dataloader = CONFIG["data"]["dataloader"]
-=======
     config_sst = CONFIG['data']['sst_dataset']
     config_quora = CONFIG['data']['quora_dataset']
     config_sts = CONFIG['data']['sts_dataset']
     config_dataloader = CONFIG['data']['dataloader']
     config_prediction = CONFIG['predict']
->>>>>>> eef0aa1d
 
-    config_bert = CONFIG["bert_model"]
-    config_train = CONFIG["train"]
+    config_bert = CONFIG['bert_model']
+    config_train = CONFIG['train']
 
-    seed_everything(CONFIG["seed"])
-    device = generate_device(CONFIG["use_cuda"])
+    seed_everything(CONFIG['seed'])
+    device = generate_device(CONFIG['use_cuda'])
 
     # Create datasets
-<<<<<<< HEAD
-    sst_train_dataset = SSTDataset(config_sst["train_path"], return_targets=True)
-    sst_val_dataset = SSTDataset(config_sst["val_path"], return_targets=True)
-=======
     sst_train_dataset = SSTDataset(
         config_sst['train_path'],
         return_targets=True
@@ -53,13 +42,14 @@
         config_sst['test_path'],
         return_targets=False
     )
->>>>>>> eef0aa1d
 
     quora_train_dataset = SentenceSimilarityDataset(
-        config_quora["train_path"], return_targets=True
+        config_quora['train_path'],
+        return_targets=True
     )
     quora_val_dataset = SentenceSimilarityDataset(
-        config_quora["val_path"], return_targets=True
+        config_quora['val_path'],
+        return_targets=True
     )
     quora_test_dataset = SentenceSimilarityDataset(
         config_quora['test_path'],
@@ -67,12 +57,6 @@
     )
 
     sts_train_dataset = SentenceSimilarityDataset(
-<<<<<<< HEAD
-        config_sts["train_path"], return_targets=True
-    )
-    sts_val_dataset = SentenceSimilarityDataset(
-        config_sts["val_path"], return_targets=True
-=======
         config_sts['train_path'],
         binary_task=False,
         return_targets=True
@@ -81,7 +65,6 @@
         config_sts['val_path'],
         binary_task=False,
         return_targets=True
->>>>>>> eef0aa1d
     )
     sts_test_dataset = SentenceSimilarityDataset(
         config_sts['test_path'],
@@ -95,8 +78,8 @@
             x,
             shuffle=True,
             collate_fn=x.collate_fn,
-            batch_size=config_dataloader["batch_size"],
-            num_workers=config_dataloader["num_workers"],
+            batch_size=config_dataloader['batch_size'],
+            num_workers=config_dataloader['num_workers'],
         )
         for x in [sst_train_dataset, quora_train_dataset, sts_train_dataset]
     ]
@@ -105,8 +88,8 @@
             x,
             shuffle=False,
             collate_fn=x.collate_fn,
-            batch_size=config_dataloader["batch_size"],
-            num_workers=config_dataloader["num_workers"],
+            batch_size=config_dataloader['batch_size'],
+            num_workers=config_dataloader['num_workers'],
         )
         for x in [sst_val_dataset, quora_val_dataset, sts_val_dataset]
     ]
@@ -121,18 +104,6 @@
         for x in [sst_test_dataset, quora_test_dataset, sts_test_dataset]
     ]
 
-<<<<<<< HEAD
-    model_config = SimpleNamespace(
-        **{
-            "num_labels": 5,
-            "option": config_bert["mode"],
-            "hidden_size": config_bert["hidden_size"],
-            "hidden_dropout_prob": config_bert["dropout_prob"],
-            "data_dir": ".",
-            "local_files_only": config_bert["local_files_only"],
-        }
-    )
-=======
     print([len(x.dataset) for x in train_dataloaders])
 
     model = MultitaskBERT(
@@ -177,5 +148,4 @@
             {'predictions': predictions},
             index=test_loader.dataset.index
         )
-        result.to_csv(save_path)
->>>>>>> eef0aa1d
+        result.to_csv(save_path)