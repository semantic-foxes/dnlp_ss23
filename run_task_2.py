import argparse
import yaml
import wandb

from torch.utils.data import DataLoader
from torch import nn
from src.core.evaluation_multitask import evaluate_model_multitask
from src.core.pretrain_multitask import pretrain_validation_loop_multitask
from src.metrics.regression_metrics import pearson_correlation_loss

from src.models import MultitaskBERT
from src.optim import AdamW
from src.datasets import SSTDataset, SentenceSimilarityDataset
from src.utils import seed_everything, generate_device, logger
from src.core import train_validation_loop_multitask, generate_predictions_multitask
from src.metrics import accuracy, pearson_correlation
from src.utils.model_utils import load_state
from src.core.unfreezer import BasicGradualUnfreezer

def get_args():
    parser = argparse.ArgumentParser()
    parser.add_argument("--config", type=str, default='config.yaml')
    parser.add_argument("--restore", action='store_true')
    parser.add_argument("--id", type=str, default='')
    parser.add_argument("--silent", action='store_false')

    args = parser.parse_args()
    return args

if __name__ == "__main__":
    args = get_args()
    with open(args.config, 'r') as f:
        CONFIG = yaml.load(f, Loader=yaml.FullLoader)

    config_sst = CONFIG['data']['sst_dataset']
    config_quora = CONFIG['data']['quora_dataset']
    config_sts = CONFIG['data']['sts_dataset']
    config_dataloader = CONFIG['data']['dataloader']
    config_prediction = CONFIG['predict']

    config_bert = CONFIG['bert_model']
    config_train = CONFIG['train']

    skip_optimizer_step = config_train.get('skip_optimizer_step')
    skip_optimizer_step = 1 if skip_optimizer_step is None else skip_optimizer_step

    seed_everything(CONFIG['seed'])
    device = generate_device(CONFIG['use_cuda'])

    # TODO: keep default values separately
    train_mode = config_train.get('train_mode', 'standard')
    if train_mode == 'contrastive':
        exp_factor = config_train.get('exp_factor', 2)
    elif train_mode == 'triplet':
        triplet_dropout_rates = config_train.get(
            'triplet_dropout_rates', {})
        dropout_sts = triplet_dropout_rates.get('sts', 0.2)
        dropout_quora =triplet_dropout_rates.get('quora', 0.05)

    if CONFIG['watcher']['type'] == 'wandb':
        wandb.init(
            project=CONFIG['watcher']['project_name'],
            config=CONFIG,
            mode=CONFIG['watcher']['mode'],
            resume='must' if args.restore else args.restore,
            id=args.id if args.id else None,
        )
        watcher = 'wandb'

    elif CONFIG['watcher']['type'] is None:
        watcher = None

    else:
        message = 'ERROR: Unsupported watcher selected.'
        logger.error(message)
        raise NotImplementedError(message)

    # Create datasets
    sst_train_dataset = SSTDataset(
        config_sst['train_path'],
        return_targets=True,
        nrows=config_train.get('max_train_size'),
    )
    sst_val_dataset = SSTDataset(
        config_sst['val_path'],
        return_targets=True,
        nrows=config_train.get('max_eval_size')
    )
    sst_test_dataset = SSTDataset(
        config_sst['test_path'],
        return_targets=False,
        nrows=config_train.get('max_eval_size')
    )

    quora_train_dataset = SentenceSimilarityDataset(
        config_quora['train_path'],
        return_targets=True,
        nrows=config_train.get('max_train_size'),
    )
    quora_val_dataset = SentenceSimilarityDataset(
        config_quora['val_path'],
        return_targets=True,
        nrows=config_train.get('max_eval_size')
    )
    quora_test_dataset = SentenceSimilarityDataset(
        config_quora['test_path'],
        return_targets=False,
        index_col=False,
        nrows=config_train.get('max_eval_size')
    )

    sts_train_dataset = SentenceSimilarityDataset(
        config_sts['train_path'],
        binary_task=False,
        return_targets=True,
        nrows=config_train.get('max_train_size'),
    )
    sts_val_dataset = SentenceSimilarityDataset(
        config_sts['val_path'],
        binary_task=False,
        return_targets=True,
        nrows=config_train.get('max_eval_size')
    )
    sts_test_dataset = SentenceSimilarityDataset(
        config_sts['test_path'],
        binary_task=False,
        return_targets=False,
        nrows=config_train.get('max_eval_size')
    )

    # Create dataloaders
    sst_train_dataloader = DataLoader(
        sst_train_dataset,
        shuffle=True,
        drop_last=True,
        collate_fn=sst_train_dataset.collate_fn,
        batch_size=config_dataloader['batch_size'],
        num_workers=config_dataloader['num_workers'],
    )

    train_eval_dataloaders = [sst_train_dataloader] + [
        DataLoader(
            x,
            shuffle=True,
            drop_last=True,
            collate_fn=x.collate_fn,
            batch_size=config_dataloader['batch_size'],
            num_workers=config_dataloader['num_workers'],
        )
        for x in [quora_train_dataset, sts_train_dataset]
    ]

    if train_mode == 'contrastive':
        train_dataloaders = [sst_train_dataloader] + [
            DataLoader(
                x,
                shuffle=True,
                drop_last=True,
                collate_fn=x.collate_fn_contrastive(exp_factor),
                batch_size=config_dataloader['batch_size'],
                num_workers=config_dataloader['num_workers'],
            )
            for x in [quora_train_dataset, sts_train_dataset]
        ]
    elif train_mode == 'triplet':
        train_dataloaders = [sst_train_dataloader] + [
            DataLoader(
                x,
                shuffle=True,
                drop_last=True,
                collate_fn=x.collate_fn_triplet(rate),
                batch_size=config_dataloader['batch_size'],
                num_workers=config_dataloader['num_workers'],
            )
            for x, rate in [(quora_train_dataset, dropout_quora), (sts_train_dataset, dropout_sts)]
        ]
    else:
        train_dataloaders = train_eval_dataloaders

    val_dataloaders = [
        DataLoader(
            x,
            shuffle=False,
            collate_fn=x.collate_fn,
            batch_size=config_dataloader['batch_size'],
            num_workers=config_dataloader['num_workers'],
        )
        for x in [sst_val_dataset, quora_val_dataset, sts_val_dataset]
    ]
    test_dataloaders = [
        DataLoader(
            x,
            shuffle=False,
            collate_fn=x.collate_fn,
            batch_size=config_dataloader['batch_size'],
            num_workers=config_dataloader['num_workers'],
        )
        for x in [sst_test_dataset, quora_test_dataset, sts_test_dataset]
        # the order of datasets must match the order in config.yaml (predictions save_path)
    ]

    weights = [1, 10, 1]
    if config_quora.get('weight'):
        weights = [1, config_quora.get('weight'), 1]
    if config_train.get('dataloader_mode') == 'exhaust':
        weights = [2, 20, 1]

    logger.info('Create Model')
    model = MultitaskBERT(
        num_labels=5,
        bert_mode=config_bert['bert_mode'],
        local_files_only=config_bert['local_files_only'],
        hidden_size=config_bert['hidden_size'],
        hidden_dropout_prob=config_bert['hidden_dropout_prob'],
        attention_dropout_prob=config_bert['attention_dropout_prob'],
    )

    logger.info('Model to device')
    model = model.to(device)

    metrics = [accuracy, accuracy, pearson_correlation]
    criteria = [nn.CrossEntropyLoss(), nn.CrossEntropyLoss(), nn.MSELoss()]

    if CONFIG.get('train', {}).get('use_pearson_loss'):
        criteria = [nn.CrossEntropyLoss(), nn.CrossEntropyLoss(), pearson_correlation_loss]

    cosine_loss = None
    if config_train.get('add_cosine_loss'):
        cosine_loss = nn.CosineEmbeddingLoss(reduction='mean')

    best_metric = {}
    if args.restore:
        load_state(model, device, config_bert['weights_path'])
        best_scores = evaluate_model_multitask(model, val_dataloaders, device, metrics, criteria, cosine_loss)
        best_metric = best_scores['metric']

    # Optimizer
    optimizer = AdamW(model.parameters(), lr=config_train['lr'])
    unfreezer = BasicGradualUnfreezer(model, layers_per_step=1, steps_to_hold=1)

    default_args = {
        'model': model,
        'optimizer': optimizer,
        'criterion': criteria,
        'metric': metrics,
        'train_loader': train_dataloaders,
        'val_loader': val_dataloaders,
        'n_epochs': config_train['n_epochs'],
        'device': device,
        'save_best_path': config_train['checkpoint_path'],
        'overall_config': CONFIG,
        'dataloader_mode': config_train['dataloader_mode'],
        'weights': weights,
        'verbose': args.silent,
        'watcher': CONFIG['watcher']['type'],
        'skip_train_eval': config_train['skip_train_eval'],
        'best_metric': best_metric,
        'skip_optimizer_step': skip_optimizer_step,
        'cosine_loss': cosine_loss,
        'train_mode': train_mode,
        'train_eval_loader': train_eval_dataloaders,
    }
    # Pre train
    config_pre_train = CONFIG.get('pre_train', {})
    if config_pre_train.get('n_epochs', 0):
        logger.info(f'Starting PRE train on all the tasks.')
        model.freeze_bert(True)
        optimizer_pre = AdamW(model.parameters(), lr=config_pre_train['lr'])
        _, best_metric = pretrain_validation_loop_multitask(
            **{
                **default_args,
                'optimizer': optimizer_pre,
                'n_epochs': 1,
                'dataloader_mode': config_pre_train['dataloader_mode'],
                'weights': [1, 1, 1],
                'best_metric': best_metric,
                'skip_optimizer_step': config_pre_train.get('skip_optimizer_step', 1),
                'cosine_loss': None,
            }
        )
        load_state(model, device, config_train['checkpoint_path'])

    logger.info(f'Starting training the {config_bert["bert_mode"]} BERT model on '
                f'in {train_mode} mode all the tasks.')

<<<<<<< HEAD
    _, best_metric = train_validation_loop_multitask(**{**default_args, 'best_metric': best_metric})

    # Post train
    config_post_train = CONFIG.get('post_train', {})
    if config_post_train.get('n_epochs', 0):
        logger.info(f'Starting POST train on all the tasks.')
        load_state(model, device, config_train['checkpoint_path'])
        model.freeze_bert(True)
        optimizer_post = AdamW(model.parameters(), lr=config_post_train['lr'])
        _, best_metric = pretrain_validation_loop_multitask(
            **{
                **default_args,
                'optimizer': optimizer_post,
                'n_epochs': config_post_train['n_epochs'],
                'dataloader_mode': config_post_train['dataloader_mode'],
                'weights': [1, 1, 1],
                'best_metric': best_metric,
                'skip_optimizer_step': config_post_train.get('skip_optimizer_step', 1),
                'cosine_loss': None,
            }
        )
=======
    if config_bert['bert_mode'] == 'pretrain':
        train_function = pretrain_validation_loop_multitask
    else:
        train_function = train_validation_loop_multitask

    train_function(
        model=model,
        optimizer=optimizer,
        criterion=criteria,
        metric=metrics,
        train_loader=train_dataloaders,
        val_loader=val_dataloaders,
        n_epochs=config_train['n_epochs'],
        device=device,
        unfreezer=unfreezer,
        save_best_path=config_train['checkpoint_path'],
        overall_config=CONFIG,
        dataloader_mode=config_train['dataloader_mode'],
        weights=[1, 10, 1],
        verbose=False,
        watcher=watcher,
        skip_train_eval=config_train['skip_train_eval'],
        best_metric=best_metric,
    )
>>>>>>> 4d325865

    load_state(model, device, config_train['checkpoint_path'])

    logger.info(f'Starting testing the {config_bert["bert_mode"]} BERT model on '
                f'all the tasks.')
    
    evaluate_model_multitask(model, val_dataloaders, device, metrics, criteria, cosine_loss, CONFIG, args.silent)
    
    generate_predictions_multitask(model, device, test_dataloaders, config_prediction.values(), CONFIG)<|MERGE_RESOLUTION|>--- conflicted
+++ resolved
@@ -41,8 +41,7 @@
     config_bert = CONFIG['bert_model']
     config_train = CONFIG['train']
 
-    skip_optimizer_step = config_train.get('skip_optimizer_step')
-    skip_optimizer_step = 1 if skip_optimizer_step is None else skip_optimizer_step
+    skip_optimizer_step = config_train.get('skip_optimizer_step', 1)
 
     seed_everything(CONFIG['seed'])
     device = generate_device(CONFIG['use_cuda'])
@@ -249,6 +248,7 @@
         'device': device,
         'save_best_path': config_train['checkpoint_path'],
         'overall_config': CONFIG,
+        'unfreezer': unfreezer,
         'dataloader_mode': config_train['dataloader_mode'],
         'weights': weights,
         'verbose': args.silent,
@@ -283,7 +283,6 @@
     logger.info(f'Starting training the {config_bert["bert_mode"]} BERT model on '
                 f'in {train_mode} mode all the tasks.')
 
-<<<<<<< HEAD
     _, best_metric = train_validation_loop_multitask(**{**default_args, 'best_metric': best_metric})
 
     # Post train
@@ -305,38 +304,12 @@
                 'cosine_loss': None,
             }
         )
-=======
-    if config_bert['bert_mode'] == 'pretrain':
-        train_function = pretrain_validation_loop_multitask
-    else:
-        train_function = train_validation_loop_multitask
-
-    train_function(
-        model=model,
-        optimizer=optimizer,
-        criterion=criteria,
-        metric=metrics,
-        train_loader=train_dataloaders,
-        val_loader=val_dataloaders,
-        n_epochs=config_train['n_epochs'],
-        device=device,
-        unfreezer=unfreezer,
-        save_best_path=config_train['checkpoint_path'],
-        overall_config=CONFIG,
-        dataloader_mode=config_train['dataloader_mode'],
-        weights=[1, 10, 1],
-        verbose=False,
-        watcher=watcher,
-        skip_train_eval=config_train['skip_train_eval'],
-        best_metric=best_metric,
-    )
->>>>>>> 4d325865
 
     load_state(model, device, config_train['checkpoint_path'])
 
     logger.info(f'Starting testing the {config_bert["bert_mode"]} BERT model on '
                 f'all the tasks.')
     
-    evaluate_model_multitask(model, val_dataloaders, device, metrics, criteria, cosine_loss, CONFIG, args.silent)
+    evaluate_model_multitask(model, val_dataloaders, device, metrics, criteria, cosine_loss=cosine_loss, overall_config=CONFIG, verbose=args.silent)
     
-    generate_predictions_multitask(model, device, test_dataloaders, config_prediction.values(), CONFIG)+    generate_predictions_multitask(model, device, test_dataloaders, filepaths=config_prediction.values(), overall_config=CONFIG)