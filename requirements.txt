-i https://download.pytorch.org/whl/cu117
--extra-index-url https://pypi.org/simple

tqdm == 4.58.0
requests == 2.25.1
importlib-metadata == 3.7.0
filelock == 3.0.12
sklearn == 0.0
tokenizers == 0.10.1
explainaboard_client == 0.0.7
<<<<<<< HEAD
pyyaml == 6.0.1
=======
>>>>>>> eef0aa1d
wandb == 0.15.8
pandas == 2.0.3

torch == 2.0.0+cu117
torchvision == 0.15.1+cu117
torchaudio == 2.0.1<|MERGE_RESOLUTION|>--- conflicted
+++ resolved
@@ -8,10 +8,7 @@
 sklearn == 0.0
 tokenizers == 0.10.1
 explainaboard_client == 0.0.7
-<<<<<<< HEAD
 pyyaml == 6.0.1
-=======
->>>>>>> eef0aa1d
 wandb == 0.15.8
 pandas == 2.0.3
 
