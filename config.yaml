seed: 11711
use_cuda: True

watcher:
  type: 'wandb' # null for no watcher
  project_name: 'semantic_foxes_bert'
  mode: 'online' # "online", "offline" or "disabled"

data:
  sst_dataset:
    train_path: 'data/ids-sst-train.csv'
    val_path: 'data/ids-sst-dev.csv'
    test_path: 'data/ids-sst-test-student.csv'
  quora_dataset:
    train_path: 'data/quora-train.csv'
    val_path: 'data/quora-dev.csv'
    test_path: 'data/quora-test-student.csv'
    weight: 2 # 10 times larger dataset
  sts_dataset:
    train_path: 'data/sts-train.csv'
    val_path: 'data/sts-dev.csv'
    test_path: 'data/sts-test-student.csv'

  dataloader:
    batch_size: 64
    num_workers: 1

bert_model:
  hidden_size: 768
  hidden_dropout_prob: 0.1
  attention_dropout_prob: 0.1
  bert_mode: 'finetune' # 'pretrain' or 'finetune'
<<<<<<< HEAD
  local_files_only: True
  weights_path: 'checkpoints/finetune_classifier.pt'

train:
  n_epochs: 0
  lr: 0.000001
  checkpoint_path: 'checkpoints/finetune_classifier.pt'
  dataloader_mode: 'continuous' # 'exhaust' or 'sequential' or 'min' or 'continuous'
  skip_train_eval: 5 # number of times to skip evaluation of train datasets
  max_train_size: null # null - reads the whole dataset, ~6050 - min 
  skip_optimizer_step: 3 # do optimizer.step() every n-th time -- only for 'continuous'
  add_cosine_loss: True
  use_pearson_loss: True # for paraphrase regression
  freeze_bert_steps: 1 # -- only for 'continuous
  is_multi_batch: True # -- only for 'continuous

# pre_train:
#   n_epochs: 1
#   lr: 0.001
#   dataloader_mode: 'sequential'
#   skip_optimizer_step: 2

post_train:
  n_epochs: 6
  lr: 0.00001
  dataloader_mode: 'sequential'
  skip_optimizer_step: 4
=======
  local_files_only: False
  weights_path: 'checkpoints/finetune_classifier.pt'

train:
  n_epochs: 8
  lr: 0.00003
  checkpoint_path: 'checkpoints/finetune_classifier.pt'
  dataloader_mode: 'exhaust' # 'exhaust' or 'sequential' or 'min' or 'continuous'
  train_mode: 'triplet' # 'standard' or 'contrastive' or 'triplet'
  triplet_weight: 0.3
  triplet_dropout_rates:
      sts: 0.2
      quora: 0.1
  skip_train_eval: 1 # number of times to skip evaluation of train datasets
#  max_train_size: 24 # null - reads the whole dataset, ~6050 - min
#  max_eval_size: 24
>>>>>>> 4e7d1974


predict:
  sst_prediction_path: 'predictions/sst_prediction.csv'
  quora_prediction_path: 'predictions/quora_prediction.csv'
  sts_prediction_path: 'predictions/sts_prediction.csv'
<|MERGE_RESOLUTION|>--- conflicted
+++ resolved
@@ -4,7 +4,7 @@
 watcher:
   type: 'wandb' # null for no watcher
   project_name: 'semantic_foxes_bert'
-  mode: 'online' # "online", "offline" or "disabled"
+  mode: 'offline' # "online", "offline" or "disabled"
 
 data:
   sst_dataset:
@@ -30,17 +30,22 @@
   hidden_dropout_prob: 0.1
   attention_dropout_prob: 0.1
   bert_mode: 'finetune' # 'pretrain' or 'finetune'
-<<<<<<< HEAD
-  local_files_only: True
+  local_files_only: False
   weights_path: 'checkpoints/finetune_classifier.pt'
 
 train:
-  n_epochs: 0
-  lr: 0.000001
+  n_epochs: 8
+  lr: 0.00001
   checkpoint_path: 'checkpoints/finetune_classifier.pt'
-  dataloader_mode: 'continuous' # 'exhaust' or 'sequential' or 'min' or 'continuous'
-  skip_train_eval: 5 # number of times to skip evaluation of train datasets
+  dataloader_mode: 'exhaust' # 'exhaust' or 'sequential' or 'min' or 'continuous'
+  train_mode: 'standard' # 'standard' or 'contrastive' or 'triplet'
+  triplet_weight: 0.3
+  triplet_dropout_rates:
+      sts: 0.2
+      quora: 0.1
+  skip_train_eval: 1 # number of times to skip evaluation of train datasets
   max_train_size: null # null - reads the whole dataset, ~6050 - min 
+#  max_eval_size: 24
   skip_optimizer_step: 3 # do optimizer.step() every n-th time -- only for 'continuous'
   add_cosine_loss: True
   use_pearson_loss: True # for paraphrase regression
@@ -55,27 +60,9 @@
 
 post_train:
   n_epochs: 6
-  lr: 0.00001
+  lr: 0.0001
   dataloader_mode: 'sequential'
   skip_optimizer_step: 4
-=======
-  local_files_only: False
-  weights_path: 'checkpoints/finetune_classifier.pt'
-
-train:
-  n_epochs: 8
-  lr: 0.00003
-  checkpoint_path: 'checkpoints/finetune_classifier.pt'
-  dataloader_mode: 'exhaust' # 'exhaust' or 'sequential' or 'min' or 'continuous'
-  train_mode: 'triplet' # 'standard' or 'contrastive' or 'triplet'
-  triplet_weight: 0.3
-  triplet_dropout_rates:
-      sts: 0.2
-      quora: 0.1
-  skip_train_eval: 1 # number of times to skip evaluation of train datasets
-#  max_train_size: 24 # null - reads the whole dataset, ~6050 - min
-#  max_eval_size: 24
->>>>>>> 4e7d1974
 
 
 predict:
