import pandas as pd
import torch
from torch.utils.data import Dataset
from tqdm import tqdm

from tokenizer import BertTokenizer


tqdm.pandas()


class SSTDataset(Dataset):
    def __init__(
        self, dataset_path: str, return_targets: bool = True, local_only: bool = False
    ):
        dataset = pd.read_csv(dataset_path, index_col=0, delimiter="\t")

        # Data handling
<<<<<<< HEAD
        dataset.index = dataset["id"]
        dataset.drop("id", axis=1, inplace=True)
        dataset["sentence"] = dataset["sentence"].str.lower().str.strip()
        dataset["sentiment"] = dataset["sentiment"].astype(int)
=======
        dataset.index = dataset['id']
        dataset.drop('id', axis=1, inplace=True)
        dataset['sentence'] = dataset['sentence'].str.lower().str.strip()
>>>>>>> eef0aa1d

        self.dataset = dataset["sentence"]
        self.ids = list(dataset.index)

        self.return_targets = return_targets
        if return_targets:
            self.targets = dataset["sentiment"]

        self.tokenizer = BertTokenizer.from_pretrained(
            pretrained_model_name_or_path="bert-base-uncased",
            local_files_only=local_only,
        )

        self.task = "sentiment"

    def __len__(self):
        return len(self.dataset)

    def __getitem__(self, index):
        if self.return_targets:
            return self.dataset.iloc[index], self.targets.iloc[index]
        else:
            return self.dataset.iloc[index]

    def collate_fn(self, batch_data):
        if self.return_targets:
            sentences = [x[0] for x in batch_data]
            targets = [x[1] for x in batch_data]
        else:
            sentences = batch_data

        encodings = self.tokenizer(
            sentences, return_tensors="pt", padding=True, truncation=True
        )
        token_ids = torch.LongTensor(encodings["input_ids"])
        attention_masks = torch.LongTensor(encodings["attention_mask"])

        result = {
            "token_ids": token_ids,
            "attention_masks": attention_masks,
        }

        if self.return_targets:
            result["targets"] = torch.LongTensor(targets)

        return result


class SentenceSimilarityDataset(Dataset):
    def __init__(
        self,
        dataset_path: str,
        binary_task: bool = True,
        return_targets: bool = True,
        local_only: bool = False,
    ):
        dataset = pd.read_csv(dataset_path, index_col=0, delimiter="\t")

        # Data handling
<<<<<<< HEAD
        dataset.index = dataset["id"]
        dataset.drop("id", axis=1, inplace=True)
        dataset["sentence"] = dataset["sentence"].progress_apply(self.preprocess_string)

        self.dataset = dataset
        self.dataset = dataset[["sentence1", "sentence2"]]
=======
        dataset.index = dataset['id']
        dataset.drop('id', axis=1, inplace=True)
        dataset.dropna(inplace=True) # TODO: Modify for a correct test behaviour
        self.dataset = dataset[['sentence1', 'sentence2']]
        self.dataset['sentence1'] = self.dataset['sentence1'] \
            .progress_apply(self.preprocess_string)
        self.dataset['sentence2'] = self.dataset['sentence2'] \
            .progress_apply(self.preprocess_string)
>>>>>>> eef0aa1d
        self.ids = list(dataset.index)

        self.binary_task = binary_task
        if binary_task:
            self.task = "paraphrase_classifier"
        else:
            self.task = "paraphrase_regressor"

        self.return_targets = return_targets
        if return_targets:
            if self.binary_task:
                self.targets = dataset["is_duplicate"].astype(float).astype(int)
            else:
                self.targets = dataset["similarity"].astype(float)

        self.tokenizer = BertTokenizer.from_pretrained(
            pretrained_model_name_or_path="bert-base-uncased",
            local_files_only=local_only,
        )

    @staticmethod
    def preprocess_string(s):
        return " ".join(
            s.lower()
            .replace(".", " .")
            .replace("?", " ?")
            .replace(",", " ,")
            .replace("'", " '")
            .split()
        )

    def __len__(self):
        return len(self.dataset)

    def __getitem__(self, index):
        if self.return_targets:
            result = (self.dataset.iloc[index]['sentence1'],
                    self.dataset.iloc[index]['sentence2'],
                    self.targets.iloc[index])
            return result
        else:
            return (self.dataset.iloc[index]['sentence1'],
                    self.dataset.iloc[index]['sentence2'])


    def collate_fn(self, batch_data):
        sentences_1 = [x[0] for x in batch_data]
        sentences_2 = [x[1] for x in batch_data]

        if self.return_targets:
            targets = [x[2] for x in batch_data]

        encodings_1 = self.tokenizer(
            sentences_1, return_tensors="pt", padding=True, truncation=True
        )
        token_ids_1 = torch.LongTensor(encodings_1["input_ids"])
        attention_masks_1 = torch.LongTensor(encodings_1["attention_mask"])
        token_type_ids_1 = torch.LongTensor(encodings_1["token_type_ids"])

        encodings_2 = self.tokenizer(
            sentences_2, return_tensors="pt", padding=True, truncation=True
        )
        token_ids_2 = torch.LongTensor(encodings_2["input_ids"])
        attention_masks_2 = torch.LongTensor(encodings_2["attention_mask"])
        token_type_ids_2 = torch.LongTensor(encodings_2["token_type_ids"])

        result = {
            "token_ids_1": token_ids_1,
            "token_type_ids_1": token_type_ids_1,
            "attention_masks_1": attention_masks_1,
            "token_ids_2": token_ids_2,
            "token_type_ids_2": token_type_ids_2,
            "attention_masks_2": attention_masks_2,
        }

        if self.return_targets:
            if self.binary_task:
                result["targets"] = torch.LongTensor(targets)
            else:
<<<<<<< HEAD
                result["targets"] = torch.DoubleTensor(targets)
=======
                result['targets'] = torch.FloatTensor(targets)
>>>>>>> eef0aa1d

        return result<|MERGE_RESOLUTION|>--- conflicted
+++ resolved
@@ -11,35 +11,31 @@
 
 class SSTDataset(Dataset):
     def __init__(
-        self, dataset_path: str, return_targets: bool = True, local_only: bool = False
+            self,
+            dataset_path: str,
+            return_targets: bool = True,
+            local_only: bool = False
     ):
-        dataset = pd.read_csv(dataset_path, index_col=0, delimiter="\t")
+        dataset = pd.read_csv(dataset_path, index_col=0, delimiter='\t')
 
         # Data handling
-<<<<<<< HEAD
-        dataset.index = dataset["id"]
-        dataset.drop("id", axis=1, inplace=True)
-        dataset["sentence"] = dataset["sentence"].str.lower().str.strip()
-        dataset["sentiment"] = dataset["sentiment"].astype(int)
-=======
         dataset.index = dataset['id']
         dataset.drop('id', axis=1, inplace=True)
         dataset['sentence'] = dataset['sentence'].str.lower().str.strip()
->>>>>>> eef0aa1d
 
-        self.dataset = dataset["sentence"]
+        self.dataset = dataset['sentence']
         self.ids = list(dataset.index)
 
         self.return_targets = return_targets
         if return_targets:
-            self.targets = dataset["sentiment"]
+            self.targets = dataset['sentiment']
 
         self.tokenizer = BertTokenizer.from_pretrained(
-            pretrained_model_name_or_path="bert-base-uncased",
-            local_files_only=local_only,
+            pretrained_model_name_or_path='bert-base-uncased',
+            local_files_only=local_only
         )
 
-        self.task = "sentiment"
+        self.task = 'sentiment'
 
     def __len__(self):
         return len(self.dataset)
@@ -57,42 +53,32 @@
         else:
             sentences = batch_data
 
-        encodings = self.tokenizer(
-            sentences, return_tensors="pt", padding=True, truncation=True
-        )
-        token_ids = torch.LongTensor(encodings["input_ids"])
-        attention_masks = torch.LongTensor(encodings["attention_mask"])
+        encodings = self.tokenizer(sentences, return_tensors='pt', padding=True, truncation=True)
+        token_ids = torch.LongTensor(encodings['input_ids'])
+        attention_masks = torch.LongTensor(encodings['attention_mask'])
 
         result = {
-            "token_ids": token_ids,
-            "attention_masks": attention_masks,
+            'token_ids': token_ids,
+            'attention_masks': attention_masks,
         }
 
         if self.return_targets:
-            result["targets"] = torch.LongTensor(targets)
+            result['targets'] = torch.LongTensor(targets)
 
         return result
 
 
 class SentenceSimilarityDataset(Dataset):
     def __init__(
-        self,
-        dataset_path: str,
-        binary_task: bool = True,
-        return_targets: bool = True,
-        local_only: bool = False,
+            self,
+            dataset_path: str,
+            binary_task: bool = True,
+            return_targets: bool = True,
+            local_only: bool = False,
     ):
-        dataset = pd.read_csv(dataset_path, index_col=0, delimiter="\t")
+        dataset = pd.read_csv(dataset_path, index_col=0, delimiter='\t')
 
         # Data handling
-<<<<<<< HEAD
-        dataset.index = dataset["id"]
-        dataset.drop("id", axis=1, inplace=True)
-        dataset["sentence"] = dataset["sentence"].progress_apply(self.preprocess_string)
-
-        self.dataset = dataset
-        self.dataset = dataset[["sentence1", "sentence2"]]
-=======
         dataset.index = dataset['id']
         dataset.drop('id', axis=1, inplace=True)
         dataset.dropna(inplace=True) # TODO: Modify for a correct test behaviour
@@ -101,37 +87,34 @@
             .progress_apply(self.preprocess_string)
         self.dataset['sentence2'] = self.dataset['sentence2'] \
             .progress_apply(self.preprocess_string)
->>>>>>> eef0aa1d
         self.ids = list(dataset.index)
 
         self.binary_task = binary_task
         if binary_task:
-            self.task = "paraphrase_classifier"
+            self.task = 'paraphrase_classifier'
         else:
-            self.task = "paraphrase_regressor"
+            self.task = 'paraphrase_regressor'
 
         self.return_targets = return_targets
         if return_targets:
             if self.binary_task:
-                self.targets = dataset["is_duplicate"].astype(float).astype(int)
+                self.targets = dataset['is_duplicate'].astype(float).astype(int)
             else:
-                self.targets = dataset["similarity"].astype(float)
+                self.targets = dataset['similarity'].astype(float)
 
         self.tokenizer = BertTokenizer.from_pretrained(
-            pretrained_model_name_or_path="bert-base-uncased",
-            local_files_only=local_only,
+            pretrained_model_name_or_path='bert-base-uncased',
+            local_files_only=local_only
         )
 
     @staticmethod
     def preprocess_string(s):
-        return " ".join(
-            s.lower()
-            .replace(".", " .")
-            .replace("?", " ?")
-            .replace(",", " ,")
-            .replace("'", " '")
-            .split()
-        )
+        return ' '.join(s.lower()
+                        .replace('.', ' .')
+                        .replace('?', ' ?')
+                        .replace(',', ' ,')
+                        .replace('\'', ' \'')
+                        .split())
 
     def __len__(self):
         return len(self.dataset)
@@ -155,36 +138,38 @@
             targets = [x[2] for x in batch_data]
 
         encodings_1 = self.tokenizer(
-            sentences_1, return_tensors="pt", padding=True, truncation=True
+            sentences_1,
+            return_tensors='pt',
+            padding=True,
+            truncation=True
         )
-        token_ids_1 = torch.LongTensor(encodings_1["input_ids"])
-        attention_masks_1 = torch.LongTensor(encodings_1["attention_mask"])
-        token_type_ids_1 = torch.LongTensor(encodings_1["token_type_ids"])
+        token_ids_1 = torch.LongTensor(encodings_1['input_ids'])
+        attention_masks_1 = torch.LongTensor(encodings_1['attention_mask'])
+        token_type_ids_1 = torch.LongTensor(encodings_1['token_type_ids'])
 
         encodings_2 = self.tokenizer(
-            sentences_2, return_tensors="pt", padding=True, truncation=True
+            sentences_2,
+            return_tensors='pt',
+            padding=True,
+            truncation=True
         )
-        token_ids_2 = torch.LongTensor(encodings_2["input_ids"])
-        attention_masks_2 = torch.LongTensor(encodings_2["attention_mask"])
-        token_type_ids_2 = torch.LongTensor(encodings_2["token_type_ids"])
+        token_ids_2 = torch.LongTensor(encodings_2['input_ids'])
+        attention_masks_2 = torch.LongTensor(encodings_2['attention_mask'])
+        token_type_ids_2 = torch.LongTensor(encodings_2['token_type_ids'])
 
         result = {
-            "token_ids_1": token_ids_1,
-            "token_type_ids_1": token_type_ids_1,
-            "attention_masks_1": attention_masks_1,
-            "token_ids_2": token_ids_2,
-            "token_type_ids_2": token_type_ids_2,
-            "attention_masks_2": attention_masks_2,
+            'token_ids_1': token_ids_1,
+            'token_type_ids_1': token_type_ids_1,
+            'attention_masks_1': attention_masks_1,
+            'token_ids_2': token_ids_2,
+            'token_type_ids_2': token_type_ids_2,
+            'attention_masks_2': attention_masks_2,
         }
 
         if self.return_targets:
             if self.binary_task:
-                result["targets"] = torch.LongTensor(targets)
+                result['targets'] = torch.LongTensor(targets)
             else:
-<<<<<<< HEAD
-                result["targets"] = torch.DoubleTensor(targets)
-=======
                 result['targets'] = torch.FloatTensor(targets)
->>>>>>> eef0aa1d
 
         return result