import torch
from torch import nn

from src.models.bert import BertModel


class BertSentimentClassifier(torch.nn.Module):
    def __init__(
            self,
            num_labels,
            option: str = 'finetune',
            bert_model_name: str = 'bert-base-uncased',
            local_files_only: bool = False,
            vocab_size: int = 30522,
            type_vocab_size: int = 2,
            hidden_size: int = 768,
            intermediate_size: int = 3072,
            pad_token_id: int = 0,
            max_sequence_len: int = 512,
            initializer_range: float = 0.02,
            eps: float = 1e-12,
            hidden_dropout_prob: float = 0.1,
            attention_dropout_prob: float = 0.1,
            num_attention_heads: int = 12,
            num_bert_layers: int = 12
    ):
        super(BertSentimentClassifier, self).__init__()
        self.num_labels = num_labels
        self.bert = BertModel.from_pretrained(
<<<<<<< HEAD
            "bert-base-uncased",
            local_files_only=config.local_files_only,  # TODO: report bug
        )

        # Pretrain mode does not require updating bert parameters.
        if config.option == "pretrain":
            for param in self.bert.parameters():
                param.requires_grad = False
        elif config.option == "finetune":
=======
            model_name=bert_model_name,
            local_files_only=local_files_only,
            vocab_size=vocab_size,
            type_vocab_size=type_vocab_size,
            hidden_size=hidden_size,
            intermediate_size=intermediate_size,
            pad_token_id=pad_token_id,
            max_sequence_len=max_sequence_len,
            initializer_range=initializer_range,
            eps=eps,
            hidden_dropout_prob=hidden_dropout_prob,
            attention_dropout_prob=attention_dropout_prob,
            num_attention_heads=num_attention_heads,
            num_bert_layers=num_bert_layers
        )

        # Pretrain mode does not require updating bert parameters.
        if option == 'pretrain':
            for param in self.bert.parameters():
                param.requires_grad = False
        elif option == 'finetune':
>>>>>>> eef0aa1d
            for param in self.bert.parameters():
                param.requires_grad = True
        else:
            raise AttributeError(
                "Incorrect mode for BERT model. Should be"
                "either 'pretrain' or 'finetune'."
            )

        self.classifier = nn.Linear(hidden_size, self.num_labels)

    def forward(self, input_ids, attention_mask):
        bert_output = self.bert(input_ids, attention_mask)["pooler_output"]
        result = self.classifier(bert_output)
        return result<|MERGE_RESOLUTION|>--- conflicted
+++ resolved
@@ -27,17 +27,6 @@
         super(BertSentimentClassifier, self).__init__()
         self.num_labels = num_labels
         self.bert = BertModel.from_pretrained(
-<<<<<<< HEAD
-            "bert-base-uncased",
-            local_files_only=config.local_files_only,  # TODO: report bug
-        )
-
-        # Pretrain mode does not require updating bert parameters.
-        if config.option == "pretrain":
-            for param in self.bert.parameters():
-                param.requires_grad = False
-        elif config.option == "finetune":
-=======
             model_name=bert_model_name,
             local_files_only=local_files_only,
             vocab_size=vocab_size,
@@ -59,18 +48,15 @@
             for param in self.bert.parameters():
                 param.requires_grad = False
         elif option == 'finetune':
->>>>>>> eef0aa1d
             for param in self.bert.parameters():
                 param.requires_grad = True
         else:
-            raise AttributeError(
-                "Incorrect mode for BERT model. Should be"
-                "either 'pretrain' or 'finetune'."
-            )
+            raise AttributeError('Incorrect mode for BERT model. Should be'
+                                 'either \'pretrain\' or \'finetune\'.')
 
         self.classifier = nn.Linear(hidden_size, self.num_labels)
 
     def forward(self, input_ids, attention_mask):
-        bert_output = self.bert(input_ids, attention_mask)["pooler_output"]
+        bert_output = self.bert(input_ids, attention_mask)['pooler_output']
         result = self.classifier(bert_output)
-        return result+        return result
