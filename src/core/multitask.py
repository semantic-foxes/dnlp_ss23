--- conflicted
+++ resolved
@@ -12,13 +12,13 @@
 
 
 def sample_task_from_pool(
-    dataloaders: List[torch.utils.data.DataLoader], criterions: List[torch.nn.Module]
+        dataloaders: List[torch.utils.data.DataLoader],
+        criterions: List[torch.nn.Module]
 ) -> (int, torch.utils.data.DataLoader, torch.nn.Module):
+
     if len(dataloaders) != len(criterions):
-        raise AttributeError(
-            "Cannot sample: number of dataloaders is not the "
-            "same as the number of criterions provided."
-        )
+        raise AttributeError('Cannot sample: number of dataloaders is not the '
+                             'same as the number of criterions provided.')
 
     number_chosen = random.choice(range(len(dataloaders)))
     try:
@@ -34,44 +34,29 @@
 
 
 def train_one_epoch_multitask(
-    model: nn.Module,
-    train_dataloaders: List[torch.utils.data.DataLoader],
-    optimizer: torch.optim.Optimizer,
-    criterions: List[torch.nn.Module],
-    device: torch.device,
-    verbose: bool = True,
-    current_epoch: int = None,
+        model: nn.Module,
+        train_dataloaders: List[torch.utils.data.DataLoader],
+        optimizer: torch.optim.Optimizer,
+        criterions: List[torch.nn.Module],
+        device: torch.device,
+        verbose: bool = True,
+        current_epoch: int = None,
 ):
     model.train()
 
     if verbose:
         total_len = sum([len(x.dataset) for x in train_dataloaders])
         if current_epoch is not None:
-            pbar = tqdm(
-                total=total_len,
-                leave=False,
-                desc=f"Training epoch {current_epoch} on all tasks",
-            )
+            pbar = tqdm(total=total_len, leave=False,
+                        desc=f'Training epoch {current_epoch} on all tasks')
         else:
-            pbar = tqdm(
-                total=total_len, leave=False, desc=f"Training model on all tasks"
-            )
+            pbar = tqdm(total=total_len, leave=False,
+                        desc=f'Training model on all tasks')
 
     not_exhausted_dataloaders = [iter(x) for x in train_dataloaders]
     not_exhausted_criterions = [x for x in criterions]
 
     while len(not_exhausted_dataloaders) > 0:
-<<<<<<< HEAD
-        batch, criterion, task = sample_task_from_pool(
-            not_exhausted_dataloaders, not_exhausted_criterions
-        )
-
-        ids, attention_masks, targets = (
-            batch["token_ids"],
-            batch["attention_masks"],
-            batch["targets"],
-        )
-=======
         batch, criterion, task = sample_task_from_pool(not_exhausted_dataloaders,
                                                        not_exhausted_criterions)
         optimizer.zero_grad()
@@ -82,7 +67,6 @@
             ids = ids.to(device)
             attention_masks = attention_masks.to(device)
             targets = targets.to(device)
->>>>>>> eef0aa1d
 
             predictions = model(task, ids, attention_masks)
 
@@ -119,12 +103,12 @@
 
 @torch.no_grad()
 def evaluate_model_multitask(
-    model: nn.Module,
-    eval_dataloaders: List[torch.utils.data.DataLoader],
-    device: torch.device,
-    metrics: List[Callable],
-    criterions: List[torch.nn.Module] = None,
-    evaluation_set_name: str = "train",
+        model: nn.Module,
+        eval_dataloaders: List[torch.utils.data.DataLoader],
+        device: torch.device,
+        metrics: List[Callable],
+        criterions: List[torch.nn.Module] = None,
+        evaluation_set_name: str = 'train'
 ) -> dict:
     """
     Evaluates the model using the given dataloader
@@ -151,9 +135,7 @@
 
     model.eval()
     if type(eval_dataloaders) is not list and type(eval_dataloaders) is not tuple:
-        eval_dataloaders = [
-            eval_dataloaders,
-        ]
+        eval_dataloaders = [eval_dataloaders, ]
 
     result = {}
 
@@ -162,16 +144,10 @@
         running_metric = 0
         task_name = dataloader.dataset.task
 
-        for batch in tqdm(dataloader, leave=False, desc=f"Evaluating on {task_name}"):
-            (
-                ids,
-                mask,
-                targets,
-            ) = (
-                batch["token_ids"],
-                batch["attention_masks"],
-                batch["targets"],
-            )
+        for batch in tqdm(dataloader, leave=False,
+                          desc=f'Evaluating on {task_name}'):
+            ids, mask, targets, = \
+                batch['token_ids'], batch['attention_masks'], batch['targets']
 
             ids = ids.to(device)
             mask = mask.to(device)
@@ -184,37 +160,20 @@
                 running_loss += loss.item() * len(logits)
 
             predictions = np.argmax(logits.detach().cpu().numpy(), axis=1).flatten()
-            running_metric += metrics[i](predictions, targets.cpu().numpy()) * len(
-                predictions
-            )
+            running_metric += metrics[i](predictions, targets.cpu().numpy()) * len(predictions)
 
         if criterions:
-            result[f"{task_name} {evaluation_set_name} loss"] = running_loss / len(
-                dataloader.dataset
-            )
-
-        result[f"{task_name} {evaluation_set_name} metric"] = running_metric / len(
-            dataloader.dataset
-        )
+            result[
+                f'{task_name} {evaluation_set_name} loss'
+            ] = running_loss / len(dataloader.dataset)
+
+        result[
+            f'{task_name} {evaluation_set_name} metric'
+        ] = running_metric / len(dataloader.dataset)
 
     return result
 
 
-<<<<<<< HEAD
-def train_validation_loop(
-    model: torch.nn.Module,
-    optimizer: torch.optim.Optimizer,
-    criterion: List[torch.nn.Module],
-    metric: List[Callable[[torch.Tensor, torch.Tensor], float]],
-    train_loader: List[torch.utils.data.DataLoader],
-    val_loader: List[torch.utils.data.DataLoader],
-    n_epochs: int,
-    device: torch.device,
-    watcher: Union[str, None] = None,
-    verbose: bool = True,
-    save_best_path: str = None,
-    overall_config: dict = None,
-=======
 def train_validation_loop_multitask(
         model: torch.nn.Module,
         optimizer: torch.optim.Optimizer,
@@ -228,7 +187,6 @@
         verbose: bool = True,
         save_best_path: str = None,
         overall_config: dict = None
->>>>>>> eef0aa1d
 ) -> dict:
     """
     Run the train loop with selecting parameters while validating the model
@@ -271,7 +229,7 @@
     """
     # Save handling
     if save_best_path and overall_config is None:
-        message = "No model config is provided while save path is provided."
+        message = 'No model config is provided while save path is provided.'
         logger.error(message)
         raise AttributeError(message)
 
@@ -282,10 +240,10 @@
         pbar = range(n_epochs)
 
     # Watcher handling
-    if watcher == "wandb":
+    if watcher == 'wandb':
         watcher_command = wandb.log
     elif watcher is not None:
-        message = "Watchers except WandB are not implemented yet."
+        message = 'Watchers except WandB are not implemented yet.'
         logger.error(message)
         raise NotImplementedError(message)
 
@@ -295,7 +253,7 @@
     best_metric = 0
     current_epoch = 0
 
-    logger.info("Starting training and validating the model.")
+    logger.info('Starting training and validating the model.')
     for _ in pbar:
         # Train
         train_one_epoch_multitask(
@@ -305,27 +263,41 @@
             criterion,
             device,
             verbose=True,
-            current_epoch=current_epoch,
+            current_epoch=current_epoch
         )
 
         epoch_train_scores = evaluate_model_multitask(
-            model, train_loader, device, metric, criterion, evaluation_set_name="train"
+            model,
+            train_loader,
+            device,
+            metric,
+            criterion,
+            evaluation_set_name='train'
         )
 
-        score_strings = [f"{key}: {value:.3f}" for key, value in epoch_train_scores]
-        score_message = ", ".join(score_strings)
-
-        logger.info(f"Finished training epoch {current_epoch}, " + score_message)
+        score_strings = [f'{key}: {value:.3f}'
+                         for key, value in epoch_train_scores]
+        score_message = ', '.join(score_strings)
+
+        logger.info(f'Finished training epoch {current_epoch}, '
+                    + score_message)
 
         # Validation
         epoch_val_scores = evaluate_model_multitask(
-            model, val_loader, device, metric, criterion, dataloader_message="val"
+            model,
+            val_loader,
+            device,
+            metric,
+            criterion,
+            dataloader_message='val'
         )
 
-        score_strings = [f"{key}: {value:.3f}" for key, value in epoch_val_scores]
-        score_message = ", ".join(score_strings)
-
-        logger.info(f"Finished validating epoch {current_epoch}, " + score_message)
+        score_strings = [f'{key}: {value:.3f}'
+                         for key, value in epoch_val_scores]
+        score_message = ', '.join(score_strings)
+
+        logger.info(f'Finished validating epoch {current_epoch}, '
+                    + score_message)
 
         if current_epoch == 0:
             result = {**epoch_train_scores, **epoch_val_scores}
@@ -338,7 +310,7 @@
             try:
                 watcher_command({**epoch_train_scores, **epoch_val_scores})
             except Exception as e:
-                logger.error(f"Error loading to watcher at epoch {current_epoch}")
+                logger.error(f'Error loading to watcher at epoch {current_epoch}')
                 raise e
 
         # TODO: What is the criterion for model saving?
@@ -347,6 +319,6 @@
 
         current_epoch += 1
 
-    logger.info(f"Finished training and validation the model.")
+    logger.info(f'Finished training and validation the model.')
 
     return result