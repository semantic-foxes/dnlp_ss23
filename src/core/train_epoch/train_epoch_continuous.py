--- conflicted
+++ resolved
@@ -17,7 +17,6 @@
         criterions: List[torch.nn.Module],
         device: torch.device,
         train_mode: str,
-        overall_config: dict = None,
         number_of_batches: int = None,
         verbose: bool = True,
         current_epoch: int = None,
@@ -80,7 +79,6 @@
             data_iters[number_chosen] = iter(train_dataloaders[number_chosen])
             logger.info(f'Resetting {task} dataloader.')
 
-<<<<<<< HEAD
             batch = next(data_iters[number_chosen])
 
         train_one_batch_multitask(
@@ -93,6 +91,8 @@
             is_optimizer_step=is_optimizer_step,
             loss_divisor=loss_divisor,
             cosine_loss=cosine_loss,
+            train_mode=train_mode, 
+            overall_config=overall_config,
         )
 
     size = len(data_iters)
@@ -110,8 +110,5 @@
 
             if is_optimizer_step:
                 optimizer_steps +=1
-=======
-        train_one_batch_multitask(model, batch, optimizer, criterion, device, task, train_mode, overall_config)
->>>>>>> 4e7d1974
 
-    return data_iters
+    return data_iters