from typing import List

from tqdm import tqdm

import torch
from torch import nn

from src.core.train_epoch.train_batch import train_one_batch_multitask


def train_epoch_sequential(
        model: nn.Module,
        train_dataloaders: List[torch.utils.data.DataLoader],
        optimizer: torch.optim.Optimizer,
        criterions: List[torch.nn.Module],
        device: torch.device,
        train_mode: str,
        overall_config: dict = None,
        cut_to_min_size: bool = False,
        verbose: bool = True,
        current_epoch: int = None,
        skip_optimizer_step: int = 1,
):
    """
    Train using each of the dataloaders consequently with no random involved.
    Cut_to_min_size is used mainly as a debug option.

    Parameters
    ----------
    model
    train_dataloaders
    optimizer
    criterions
    device
    cut_to_min_size
    verbose
    current_epoch

    Returns
    -------

    """
    model.train()

    if cut_to_min_size:
        cutoff = min([len(x) for x in train_dataloaders])

    if verbose:
        if cut_to_min_size:
            pbar = tqdm(
                range(cutoff * len(train_dataloaders)),
                leave=False,
                desc=f'Training epoch {"" if current_epoch is None else current_epoch} on all tasks'
            )
        else:
            pbar = tqdm(
                range(sum([len(x) for x in train_dataloaders])),
                leave=False,
                desc=f'Training epoch {"" if current_epoch is None else current_epoch} on all tasks'
            )

    optimizer.zero_grad()
    
    for dataloader, criterion in zip(train_dataloaders, criterions):
        task = dataloader.dataset.task
        batches_used = 0

        for batch in dataloader:
<<<<<<< HEAD
=======
            train_one_batch_multitask(model, batch, optimizer, criterion, device, task, train_mode, overall_config)
>>>>>>> 4e7d1974
            batches_used += 1
            is_optimizer_step = batches_used % skip_optimizer_step == 0
            train_one_batch_multitask(
                model, batch, optimizer, criterion, device, task, 
                is_optimizer_step=is_optimizer_step,
                loss_divisor=skip_optimizer_step,
            )

            if verbose:
                pbar.update(1)

            if cut_to_min_size and batches_used >= cutoff:
                break

    if verbose:
        pbar.close()
<|MERGE_RESOLUTION|>--- conflicted
+++ resolved
@@ -15,7 +15,7 @@
         criterions: List[torch.nn.Module],
         device: torch.device,
         train_mode: str,
-        overall_config: dict = None,
+        overall_config: dict = {},
         cut_to_min_size: bool = False,
         verbose: bool = True,
         current_epoch: int = None,
@@ -66,16 +66,14 @@
         batches_used = 0
 
         for batch in dataloader:
-<<<<<<< HEAD
-=======
-            train_one_batch_multitask(model, batch, optimizer, criterion, device, task, train_mode, overall_config)
->>>>>>> 4e7d1974
             batches_used += 1
             is_optimizer_step = batches_used % skip_optimizer_step == 0
             train_one_batch_multitask(
                 model, batch, optimizer, criterion, device, task, 
                 is_optimizer_step=is_optimizer_step,
                 loss_divisor=skip_optimizer_step,
+                train_mode=train_mode,
+                overall_config=overall_config,
             )
 
             if verbose:
