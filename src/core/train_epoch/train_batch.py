--- conflicted
+++ resolved
@@ -8,21 +8,21 @@
         batch: torch.tensor,
         device: torch.device,
         model: nn.Module,
+        task: str = 'sentiment',
 ) -> torch.tensor:
     ids, attention_masks = batch['token_ids'], batch['attention_masks']
 
     ids = ids.to(device)
     attention_masks = attention_masks.to(device)
 
-    predictions = model('sentiment', ids, attention_masks)
+    predictions = model(task, ids, attention_masks)
     return predictions
 
-
 def _batch_forward_similarity(
         batch: torch.tensor,
         device: torch.device,
         model: nn.Module,
-        task: str
+        task: str,
 ) -> torch.tensor:
     ids_1, attention_masks_1, ids_2, attention_masks_2 = \
         (batch['token_ids_1'], batch['attention_masks_1'],
@@ -33,24 +33,12 @@
     attention_masks_1 = attention_masks_1.to(device)
     attention_masks_2 = attention_masks_2.to(device)
 
+    if task == 'paraphrase_classifier':
+        # predictions with embeddings
+        return model(task, ids_1, attention_masks_1, ids_2, attention_masks_2, True)
+
     predictions = model(task, ids_1, attention_masks_1, ids_2, attention_masks_2)
-    return predictions
-
-# TODO: remove
-def _batch_forward(
-        batch: torch.tensor,
-        model: nn.Module,
-        task: str,
-        device: torch.device,
-):
-    if task == 'sentiment':
-        predictions = _batch_forward_sentiment(batch, device, model)
-    elif task == 'paraphrase_classifier' or task == 'paraphrase_regressor':
-        predictions = _batch_forward_similarity(batch, device, model, task)
-    else:
-        raise NotImplementedError
-    return predictions
-
+    return (predictions, [])
 
 def _batch_forward_triplet(
         batch: torch.tensor,
@@ -87,19 +75,6 @@
     embedding_positive = model('embed', token_ids_positive, attention_masks_positive)
     embedding_negative = model('embed', token_ids_negative, attention_masks_negative)
 
-<<<<<<< HEAD
-        if task == 'paraphrase_classifier':
-            # predictions with embeddings
-            return model(task, ids_1, attention_masks_1, ids_2, attention_masks_2, True)
-        
-        predictions = model(task, ids_1, attention_masks_1, ids_2, attention_masks_2)
-
-
-    else:
-        raise NotImplementedError
-
-    return (predictions, [])
-=======
     return embedding_anchor, embedding_positive, embedding_negative
 
 def train_one_batch_standard(
@@ -107,90 +82,58 @@
         criterion: torch.nn.Module,
         device: torch.device,
         model: nn.Module,
-        optimizer: torch.optim.Optimizer,
-        task: str,
-):
-    optimizer.zero_grad()
-
+        task: str,
+        cosine_loss = None,
+):
     if task == 'sentiment':
         predictions = _batch_forward_sentiment(batch, device, model)
     elif task == 'paraphrase_classifier' or task == 'paraphrase_regressor':
-        predictions = _batch_forward_similarity(batch, device, model, task)
+        predictions, embeddings = _batch_forward_similarity(batch, device, model, task)
     else:
         raise NotImplementedError
 
     targets = batch['targets'].to(device)
->>>>>>> 4e7d1974
 
     loss = criterion(predictions, targets).sum()
-    loss.backward()
-
-    optimizer.step()
+
+    if cosine_loss and task == 'paraphrase_classifier':
+        # targets should be -1,1
+        loss = loss + cosine_loss(*embeddings, 2*targets-1) / len(targets) / 4 
+    return loss
 
 def train_one_batch_contrastive(
         batch_list: list[torch.tensor],
         criterion: torch.nn.Module,
         device: torch.device,
         model: nn.Module,
-        optimizer: torch.optim.Optimizer,
-        task: str,
-        return_predictions: bool = False,
-        weight: float = 0.5
+        task: str,
+        weight: float = 0.5,
 ):
     weight_original = 1 - weight
     weight_extra = weight / (len(batch_list) - 1)
 
-    optimizer.zero_grad()
-
     original_batch = batch_list.pop(0)
-    original_predictions = _batch_forward_similarity(original_batch, device, model, task)
+    original_predictions, _ = _batch_forward_similarity(original_batch, device, model, task)
     targets = original_batch['targets'].to(device)
     loss = weight_original * criterion(original_predictions, targets).sum()
-    loss.backward()
 
     for batch in batch_list:
-        predictions = _batch_forward_similarity(batch, device, model, task)
+        predictions, _ = _batch_forward_similarity(batch, device, model, task)
         targets = batch['targets'].to(device)
-        loss = weight_extra * criterion(predictions, targets).sum()
-        loss.backward()
-
-    optimizer.step()
-
-    if return_predictions:
-        return original_predictions
+        loss += weight_extra * criterion(predictions, targets).sum()
+    
+    return loss
+
 
 
 def train_one_batch_triplet(
         batch: torch.tensor,
         criterion: torch.nn.Module,
         device: torch.device,
-<<<<<<< HEAD
-        task: str,
-        is_optimizer_step: bool = True,
-        loss_divisor: int = 1,
-        cosine_loss = None
-):
-    predictions, embeddings = _batch_forward(batch, model, task, device)
-    targets = batch['targets'].to(device)
-    
-    loss = criterion(predictions, targets).sum() / loss_divisor
-    if cosine_loss and task == 'paraphrase_classifier':
-        # targets should be -1,1
-        loss = loss + cosine_loss(*embeddings, 2*targets-1) / len(targets) / 4 / loss_divisor
-        
-    loss.backward()
-
-    if is_optimizer_step:
-        optimizer.step()
-        optimizer.zero_grad()
-=======
-        model: nn.Module,
-        optimizer: torch.optim.Optimizer,
+        model: nn.Module,
         task: str,
         weight: float = 0.5
 ):
-    optimizer.zero_grad()
-
     label_map = {
         'token_ids_anchor': 'token_ids_1',
         'attention_masks_anchor': 'attention_masks_1',
@@ -218,13 +161,13 @@
     else:
         dtype = torch.float
 
-    predictions_positive = _batch_forward_similarity(
+    predictions_positive, _ = _batch_forward_similarity(
         batch_positive, device, model, task)
     positive_loss = criterion(
         predictions_positive,
         torch.ones(batch_size, device=device, dtype=dtype)).sum()
 
-    predictions_negative = _batch_forward_similarity(
+    predictions_negative, _ = _batch_forward_similarity(
         batch_negative, device, model, task)
     negative_loss = criterion(
         predictions_negative,
@@ -237,9 +180,7 @@
     loss = (weight * triplet_loss
             + 0.5 * (1 - weight) * positive_loss
             + 0.5 * (1 - weight) * negative_loss)
-    loss.backward()
-
-    optimizer.step()
+    return loss
 
 
 def train_one_batch_multitask(
@@ -250,19 +191,25 @@
         device: torch.device,
         task: str,
         train_mode: str,
-        overall_config: dict = None
+        overall_config: dict = None,
+        is_optimizer_step: bool = True,
+        loss_divisor: int = 1,
+        cosine_loss = None,
 ):
     if train_mode == 'standard' or task == 'sentiment':
-        train_one_batch_standard(batch, criterion, device, model,
-                                 optimizer, task)
+        loss = train_one_batch_standard(batch, criterion, device, model, task, cosine_loss=cosine_loss)
     elif train_mode == 'contrastive':
         weight = overall_config['train'].get('contrastive_weight', 0.5)
-        train_one_batch_contrastive(batch, criterion, device, model,
-                                    optimizer, task, weight=weight)
+        loss = train_one_batch_contrastive(batch, criterion, device, model, task, weight=weight)
     elif train_mode == 'triplet':
         weight = overall_config['train'].get('triplet_weight', 0.5)
-        train_one_batch_triplet(batch, criterion, device, model,
-                                optimizer, task)
+        loss = train_one_batch_triplet(batch, criterion, device, model, task)
     else:
         raise NotImplementedError(f"train_mode={train_mode} is not supported")
->>>>>>> 4e7d1974
+
+    loss /= loss_divisor
+
+    loss.backward()
+    if is_optimizer_step:
+        optimizer.step()
+        optimizer.zero_grad()