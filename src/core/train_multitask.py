from typing import Callable, Union, List, Iterable

from tqdm import tqdm
import wandb

import torch
from torch import nn
from src.core.evaluation_multitask import evaluate_model_multitask, sum_comparator
from src.core.train_epoch.train_epoch_continuous import train_epoch_continuous
from src.core.train_epoch.train_epoch_exhaust import train_epoch_exhaust
from src.core.train_epoch.train_epoch_sequential import train_epoch_sequential
from src.utils import logger, save_state


def train_one_epoch_multitask(
        model: nn.Module,
        train_dataloaders: List[torch.utils.data.DataLoader],
        optimizer: torch.optim.Optimizer,
        criterions: List[torch.nn.Module],
        device: torch.device,
        dataloader_mode: str = 'sequential',
        train_mode: str = 'standard',
        verbose: bool = True,
        current_epoch: int = None,
        prev_state: List[Iterable] = None,
<<<<<<< HEAD
        weights: List[int] = [1, 10, 1],
        skip_optimizer_step: int = 1,
        cosine_loss = None,
        overall_config = {},
=======
        weights: List[int] = [1, 1, 1],
        overall_config: dict = None
>>>>>>> 4e7d1974
):
    if dataloader_mode == 'exhaust':
        train_epoch_exhaust(
            model=model,
            train_dataloaders=train_dataloaders,
            optimizer=optimizer,
            criterions=criterions,
            device=device,
            train_mode=train_mode,
            overall_config=overall_config,
            verbose=verbose,
            current_epoch=current_epoch,
            weights=weights
        )
    
    elif dataloader_mode == 'sequential':
        train_epoch_sequential(
            model=model,
            train_dataloaders=train_dataloaders,
            optimizer=optimizer,
            criterions=criterions,
            device=device,
            train_mode=train_mode,
            overall_config=overall_config,
            verbose=verbose,
            current_epoch=current_epoch,
        )
    
    elif dataloader_mode == 'min':
        train_epoch_sequential(
            model=model,
            train_dataloaders=train_dataloaders,
            optimizer=optimizer,
            criterions=criterions,
            device=device,
            train_mode=train_mode,
            overall_config=overall_config,
            verbose=verbose,
            current_epoch=current_epoch,
            cut_to_min_size=True,
            skip_optimizer_step=skip_optimizer_step,
        )

    elif dataloader_mode == 'continuous':
        # if skip_optimizer_step > 1:
        #     skip_optimizer_step += 2 * current_epoch
        train_epoch_continuous(
            model=model,
            train_dataloaders=train_dataloaders,
            optimizer=optimizer,
            criterions=criterions,
            device=device,
            train_mode=train_mode,
            overall_config=overall_config,
            verbose=verbose,
            current_epoch=current_epoch,
            prev_data_iters=prev_state,
            skip_optimizer_step=skip_optimizer_step,
            cosine_loss=cosine_loss,
            weights=weights,
            overall_config=overall_config,
        )

    else:
        message = f'{dataloader_mode} is not a known data combine strategy.'
        logger.error(message)
        raise NotImplementedError(message)
    

def train_validation_loop_multitask(
        model: torch.nn.Module,
        optimizer: torch.optim.Optimizer,
        criterion: List[torch.nn.Module],
        metric: List[Callable[[torch.Tensor, torch.Tensor], float]],
        train_loader: List[torch.utils.data.DataLoader],
        train_eval_loader: List[torch.utils.data.DataLoader],
        val_loader: List[torch.utils.data.DataLoader],
        n_epochs: int,
        device: torch.device,
        weights: List[int] = [1, 1, 1],
        watcher: Union[str, None] = None,
        verbose: bool = True,
        save_best_path: str = None,
        overall_config: dict = None,
        metric_comparator: Callable[[dict, dict], bool] = sum_comparator,
        dataloader_mode: str = 'sequential',
        train_mode: str = 'standard',
        skip_train_eval: int = 1,
        best_metric: dict = {},
        prior_scores: List = [],
        skip_optimizer_step: int = 1,
        cosine_loss = None,
):
    """
    Run the train loop with selected parameters while validating the model
    after each epoch.

    Parameters
    ----------
    model : torch.nn.Module
        The model to train.
    optimizer : torch.optim.Optimizer
        The optimizer to use.
    criterion : torch.nn.Module
        The criterion (Loss function) to use (for example, MSELoss).
    metric : Callable[[torch.Tensor, torch.Tensor], float]
        The metric to calculate during training.
    train_loader : torch.utils.data.DataLoader
        The train DataLoader.
    val_loader : torch.utils.data.DataLoader
        The validation DataLoader.
    n_epochs : int
        The number of epochs to train.
    device : torch.device
        The device to use while training.
    watcher : Union[str, None]
        The watcher to use.
    verbose : bool
        Whether the print statements are to be provided.
    save_best_path : str
        The path to save the best model. If not provided, the best model will
        not be saved. The best model is decided based on the val metric score.
    overall_config : dict
        The overall config (should include all the data about the model and
        the datasets, etc.). Required if the save_path is provided.
    metric_comparator: Callable[[dict, dict], bool]
        Compares evaluated metrics 
    dataloader_mode: 
        strategy to combine training datasets 'exhaust' or 'sequential' or 'min' or 'continuous'
    train_mode:
        'standard' or 'contrastive' or 'triplet_unsupervised'
    skip_train_eval: 
        skip every n-th evaluation of training datasets
    best_metric: 
        stores best metric results from previous training
    prior_scores: List
        stores all previous scores

    Returns
    -------
    result: List
        The resulting list, train loss, train metric, validation loss
        and validation metric lists.
    best_metric:
        best metric results after training
    """
    # Save handling
    if save_best_path and overall_config is None:
        message = 'No model config is provided while save path is provided.'
        logger.error(message)
        raise AttributeError(message)

    # Progress bar handling
    pbar = range(n_epochs)

    # Watcher handling
    if watcher == 'wandb':
        watcher_command = wandb.log
    elif watcher is not None:
        message = 'Watchers except WandB are not implemented yet.'
        logger.error(message)
        raise NotImplementedError(message)

    # Initialization
    best_metric = {
        'sentiment': 0,
        'paraphrase_classifier': 0,
        'paraphrase_regressor': -1,
        **best_metric
    }
    current_epoch = 0
    resulting_scores = []

    logger.info('Starting training and validating the model.')
    epoch_train_state = None
    for _ in pbar:
        # Train
        epoch_train_state = train_one_epoch_multitask(
            model,
            train_loader,
            optimizer,
            criterion,
            device,
            verbose=verbose,
            current_epoch=current_epoch,
            weights=weights,
            dataloader_mode=dataloader_mode,
<<<<<<< HEAD
            prev_state=epoch_train_state,
            skip_optimizer_step=skip_optimizer_step,
            cosine_loss=cosine_loss,
            overall_config=overall_config,
=======
            train_mode=train_mode,
            prev_state=epoch_train_state,
            overall_config=overall_config
>>>>>>> 4e7d1974
        )
        logger.info(f'Finished training epoch {current_epoch}')

        current_epoch_scores = {}
        # Validation on train
        if current_epoch % skip_train_eval == 0:
            logger.info(f'Training results for epoch {current_epoch}')
            epoch_train_scores = evaluate_model_multitask(
                model,
                train_eval_loader,
                device,
                metric,
                criterion,
                cosine_loss,
                overall_config,
                verbose,
            )
            current_epoch_scores['train'] = epoch_train_scores

        # Validation on val
        logger.info(f'Validation results for epoch {current_epoch}')
        epoch_val_scores = evaluate_model_multitask(
            model,
            val_loader,
            device,
            metric,
            criterion,
            cosine_loss,
            overall_config,
            verbose,
        )
        current_epoch_scores['val'] = epoch_val_scores

        resulting_scores = [*prior_scores, current_epoch_scores]

        # Upload to watcher
        if watcher is not None:
            try:
                watcher_command(current_epoch_scores)
            except Exception as e:
                logger.error(f'Error loading to watcher at epoch {current_epoch}')
                raise e

        # In case we now train on smaller number of datasets than when
        # we obtained the best metric.
        current_metric = {**best_metric, **epoch_val_scores['metric']}
        if save_best_path is not None and metric_comparator(current_metric, best_metric):
            best_metric = current_metric
            save_state(model, optimizer, overall_config, save_best_path)

        current_epoch += 1

    logger.info(f'Finished training and validation the model.')

    return resulting_scores, best_metric<|MERGE_RESOLUTION|>--- conflicted
+++ resolved
@@ -23,15 +23,10 @@
         verbose: bool = True,
         current_epoch: int = None,
         prev_state: List[Iterable] = None,
-<<<<<<< HEAD
         weights: List[int] = [1, 10, 1],
         skip_optimizer_step: int = 1,
         cosine_loss = None,
         overall_config = {},
-=======
-        weights: List[int] = [1, 1, 1],
-        overall_config: dict = None
->>>>>>> 4e7d1974
 ):
     if dataloader_mode == 'exhaust':
         train_epoch_exhaust(
@@ -85,7 +80,6 @@
             criterions=criterions,
             device=device,
             train_mode=train_mode,
-            overall_config=overall_config,
             verbose=verbose,
             current_epoch=current_epoch,
             prev_data_iters=prev_state,
@@ -219,16 +213,11 @@
             current_epoch=current_epoch,
             weights=weights,
             dataloader_mode=dataloader_mode,
-<<<<<<< HEAD
             prev_state=epoch_train_state,
             skip_optimizer_step=skip_optimizer_step,
             cosine_loss=cosine_loss,
             overall_config=overall_config,
-=======
-            train_mode=train_mode,
-            prev_state=epoch_train_state,
-            overall_config=overall_config
->>>>>>> 4e7d1974
+            train_mode=train_mode,
         )
         logger.info(f'Finished training epoch {current_epoch}')
 
