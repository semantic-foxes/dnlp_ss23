--- conflicted
+++ resolved
@@ -194,11 +194,7 @@
         logger.error(message)
         raise NotImplementedError(message)
 
-<<<<<<< HEAD
-    if unfreezer:
-=======
     if unfreezer is not None:
->>>>>>> 81ce24a0
         unfreezer.start()
 
     # Initialization
