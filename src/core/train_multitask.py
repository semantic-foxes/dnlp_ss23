from typing import Callable, Union, List, Iterable

from tqdm import tqdm
import wandb

import torch
from torch import nn
from src.core.evaluation_multitask import evaluate_model_multitask, sum_comparator
from src.core.train_epoch.train_epoch_continuous import train_epoch_continuous
from src.core.train_epoch.train_epoch_exhaust import train_epoch_exhaust
from src.core.train_epoch.train_epoch_sequential import train_epoch_sequential
from src.utils import logger, save_state


def train_one_epoch_multitask(
        model: nn.Module,
        train_dataloaders: List[torch.utils.data.DataLoader],
        optimizer: torch.optim.Optimizer,
        criterions: List[torch.nn.Module],
        device: torch.device,
        dataloader_mode: str = 'sequential',
        train_mode: str = 'standard',
        verbose: bool = True,
        current_epoch: int = None,
        prev_state: List[Iterable] = None,
        weights: List[int] = [1, 10, 1],
        skip_optimizer_step: int = 1,
        cosine_loss = None,
        overall_config = {},
):
    if dataloader_mode == 'exhaust':
        train_epoch_exhaust(
            model=model,
            train_dataloaders=train_dataloaders,
            optimizer=optimizer,
            criterions=criterions,
            device=device,
            train_mode=train_mode,
            overall_config=overall_config,
            verbose=verbose,
            current_epoch=current_epoch,
            weights=weights
        )
    
    elif dataloader_mode == 'sequential':
        train_epoch_sequential(
            model=model,
            train_dataloaders=train_dataloaders,
            optimizer=optimizer,
            criterions=criterions,
            device=device,
            train_mode=train_mode,
            overall_config=overall_config,
            verbose=verbose,
            current_epoch=current_epoch,
        )
    
    elif dataloader_mode == 'min':
        train_epoch_sequential(
            model=model,
            train_dataloaders=train_dataloaders,
            optimizer=optimizer,
            criterions=criterions,
            device=device,
            train_mode=train_mode,
            overall_config=overall_config,
            verbose=verbose,
            current_epoch=current_epoch,
            cut_to_min_size=True,
            skip_optimizer_step=skip_optimizer_step,
        )

    elif dataloader_mode == 'continuous':
        # if skip_optimizer_step > 1:
        #     skip_optimizer_step += 2 * current_epoch
        train_epoch_continuous(
            model=model,
            train_dataloaders=train_dataloaders,
            optimizer=optimizer,
            criterions=criterions,
            device=device,
            train_mode=train_mode,
            verbose=verbose,
            current_epoch=current_epoch,
            prev_data_iters=prev_state,
            skip_optimizer_step=skip_optimizer_step,
            cosine_loss=cosine_loss,
            weights=weights,
            overall_config=overall_config,
        )

    else:
        message = f'{dataloader_mode} is not a known data combine strategy.'
        logger.error(message)
        raise NotImplementedError(message)


def train_validation_loop_multitask(
        model: torch.nn.Module,
        optimizer: torch.optim.Optimizer,
        criterion: List[torch.nn.Module],
        metric: List[Callable[[torch.Tensor, torch.Tensor], float]],
        train_loader: List[torch.utils.data.DataLoader],
        train_eval_loader: List[torch.utils.data.DataLoader],
        val_loader: List[torch.utils.data.DataLoader],
        n_epochs: int,
        device: torch.device,
        unfreezer=None,
        scheduler: torch.optim.lr_scheduler._LRScheduler = None,
        weights: List[int] = [1, 1, 1],
        watcher: Union[str, None] = None,
        verbose: bool = True,
        save_best_path: str = None,
        overall_config: dict = None,
        metric_comparator: Callable[[dict, dict], bool] = sum_comparator,
        dataloader_mode: str = 'sequential',
        train_mode: str = 'standard',
        skip_train_eval: int = 1,
        best_metric: dict = {},
        prior_scores: List = [],
        skip_optimizer_step: int = 1,
        cosine_loss = None,
):
    """
    Run the train loop with selected parameters while validating the model
    after each epoch.

    Parameters
    ----------
    scheduler
    unfreezer
    model : torch.nn.Module
        The model to train.
    optimizer : torch.optim.Optimizer
        The optimizer to use.
    criterion : torch.nn.Module
        The criterion (Loss function) to use (for example, MSELoss).
    metric : Callable[[torch.Tensor, torch.Tensor], float]
        The metric to calculate during training.
    train_loader : torch.utils.data.DataLoader
        The train DataLoader.
    val_loader : torch.utils.data.DataLoader
        The validation DataLoader.
    n_epochs : int
        The number of epochs to train.
    device : torch.device
        The device to use while training.
    watcher : Union[str, None]
        The watcher to use.
    verbose : bool
        Whether the print statements are to be provided.
    save_best_path : str
        The path to save the best model. If not provided, the best model will
        not be saved. The best model is decided based on the val metric score.
    overall_config : dict
        The overall config (should include all the data about the model and
        the datasets, etc.). Required if the save_path is provided.
    metric_comparator: Callable[[dict, dict], bool]
        Compares evaluated metrics 
    dataloader_mode: 
        strategy to combine training datasets 'exhaust' or 'sequential' or 'min' or 'continuous'
    train_mode:
        'standard' or 'contrastive' or 'triplet_unsupervised'
    skip_train_eval: 
        skip every n-th evaluation of training datasets
    best_metric: 
        stores best metric results from previous training
    prior_scores: List
        stores all previous scores

    Returns
    -------
    result: List
        The resulting list, train loss, train metric, validation loss
        and validation metric lists.
    best_metric:
        best metric results after training
    """
    # Save handling
    if save_best_path and overall_config is None:
        message = 'No model config is provided while save path is provided.'
        logger.error(message)
        raise AttributeError(message)

    # Progress bar handling
    pbar = range(n_epochs)

    # Watcher handling
    if watcher == 'wandb':
        watcher_command = wandb.log
    elif watcher is not None:
        message = 'Watchers except WandB are not implemented yet.'
        logger.error(message)
        raise NotImplementedError(message)

    unfreezer.start()

    # Initialization
    best_metric = {
        'sentiment': 0,
        'paraphrase_classifier': 0,
        'paraphrase_regressor': -1,
        **best_metric
    }
    current_epoch = 0
    resulting_scores = []

    logger.info('Starting training and validating the model.')
    epoch_train_state = None
    for _ in pbar:
        # Train
        epoch_train_state = train_one_epoch_multitask(
            model,
            train_loader,
            optimizer,
            criterion,
            device,
            verbose=verbose,
            current_epoch=current_epoch,
            weights=weights,
            dataloader_mode=dataloader_mode,
            prev_state=epoch_train_state,
            skip_optimizer_step=skip_optimizer_step,
            cosine_loss=cosine_loss,
            overall_config=overall_config,
            train_mode=train_mode,
        )
        logger.info(f'Finished training epoch {current_epoch}')

        if scheduler is not None:
            scheduler.step()
        if unfreezer is not None:
            unfreezer.step()

        current_epoch_scores = {}
        # Validation on train
        if current_epoch % skip_train_eval == 0:
            epoch_train_scores = evaluate_model_multitask(
                model,
                train_eval_loader,
                device,
                metric,
                criterion,
<<<<<<< HEAD
                cosine_loss,
                overall_config,
                verbose,
=======
                set_name='train'
>>>>>>> 4d325865
            )
            current_epoch_scores['train'] = epoch_train_scores

        # Validation on val
        epoch_val_scores = evaluate_model_multitask(
            model,
            val_loader,
            device,
            metric,
            criterion,
<<<<<<< HEAD
            cosine_loss,
            overall_config,
            verbose,
        )
        current_epoch_scores['val'] = epoch_val_scores

        resulting_scores = [*prior_scores, current_epoch_scores]
=======
            set_name='val'
        )
        current_epoch_scores['val'] = epoch_val_scores

        resulting_scores.append(current_epoch_scores)
>>>>>>> 4d325865

        # Upload to watcher
        if watcher is not None:
            try:
                watcher_command(current_epoch_scores)
            except Exception as e:
                logger.error(f'Error loading to watcher at epoch {current_epoch}')
                raise e

        # In case we now train on smaller number of datasets than when
        # we obtained the best metric.
        current_metric = {**best_metric, **epoch_val_scores['metric']}
        if save_best_path is not None and metric_comparator(current_metric, best_metric):
            best_metric = current_metric
            save_state(model, optimizer, overall_config, save_best_path)

        current_epoch += 1

    logger.info(f'Finished training and validation the model.')

    return resulting_scores, best_metric<|MERGE_RESOLUTION|>--- conflicted
+++ resolved
@@ -23,7 +23,7 @@
         verbose: bool = True,
         current_epoch: int = None,
         prev_state: List[Iterable] = None,
-        weights: List[int] = [1, 10, 1],
+        weights: List[int] = [1, 1, 1],
         skip_optimizer_step: int = 1,
         cosine_loss = None,
         overall_config = {},
@@ -241,13 +241,10 @@
                 device,
                 metric,
                 criterion,
-<<<<<<< HEAD
                 cosine_loss,
                 overall_config,
                 verbose,
-=======
                 set_name='train'
->>>>>>> 4d325865
             )
             current_epoch_scores['train'] = epoch_train_scores
 
@@ -258,21 +255,14 @@
             device,
             metric,
             criterion,
-<<<<<<< HEAD
             cosine_loss,
             overall_config,
             verbose,
+            set_name='val'
         )
         current_epoch_scores['val'] = epoch_val_scores
 
         resulting_scores = [*prior_scores, current_epoch_scores]
-=======
-            set_name='val'
-        )
-        current_epoch_scores['val'] = epoch_val_scores
-
-        resulting_scores.append(current_epoch_scores)
->>>>>>> 4d325865
 
         # Upload to watcher
         if watcher is not None:
