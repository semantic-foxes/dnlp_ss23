--- conflicted
+++ resolved
@@ -1,14 +1,4 @@
-from typing import (
-    List,
-    Optional,
-    Tuple,
-    Dict,
-    Union,
-    Any,
-    overload,
-    Sequence,
-    NamedTuple,
-)
+from typing import List, Optional, Tuple, Dict, Union, Any, overload, Sequence, NamedTuple
 import collections
 import os
 import re
@@ -21,28 +11,12 @@
 from collections import OrderedDict, UserDict
 from enum import Enum
 import numpy as np
-from src.utils.utils import (
-    cached_path,
-    hf_bucket_url,
-    is_remote_url,
-    is_tf_available,
-    is_torch_available,
-)
+from src.utils.utils import cached_path, hf_bucket_url, is_remote_url, is_tf_available, is_torch_available
 from tokenizers import AddedToken
 from tokenizers import Encoding as EncodingFast
 
-<<<<<<< HEAD
-
-VERY_LARGE_INTEGER = int(
-    1e30
-)  # This is used to set the max input length for a model with infinite size input
-LARGE_INTEGER = int(
-    1e20
-)  # This is used when we need something big but slightly smaller than VERY_LARGE_INTEGER
-=======
 VERY_LARGE_INTEGER = int(1e30)  # This is used to set the max input length for a model with infinite size input
 LARGE_INTEGER = int(1e20)  # This is used when we need something big but slightly smaller than VERY_LARGE_INTEGER
->>>>>>> eef0aa1d
 
 SPECIAL_TOKENS_MAP_FILE = "special_tokens_map.json"
 ADDED_TOKENS_FILE = "added_tokens.json"
@@ -55,8 +29,12 @@
         "bert-base-uncased": "https://huggingface.co/bert-base-uncased/resolve/main/vocab.txt"
     }
 }
-PRETRAINED_POSITIONAL_EMBEDDINGS_SIZES = {"bert-base-uncased": 512}
-PRETRAINED_INIT_CONFIGURATION = {"bert-base-uncased": {"do_lower_case": True}}
+PRETRAINED_POSITIONAL_EMBEDDINGS_SIZES = {
+    "bert-base-uncased": 512
+}
+PRETRAINED_INIT_CONFIGURATION = {
+    "bert-base-uncased": {"do_lower_case": True}
+}
 
 TextInput = str
 PreTokenizedInput = List[str]
@@ -125,44 +103,22 @@
 
 def _is_torch(x):
     import torch
-<<<<<<< HEAD
-
-=======
->>>>>>> eef0aa1d
     return isinstance(x, torch.Tensor)
 
 
 def _is_torch_device(x):
     import torch
-<<<<<<< HEAD
-
-=======
->>>>>>> eef0aa1d
     return isinstance(x, torch.device)
 
 
 def _is_end_of_word(text):
     last_char = text[-1]
-<<<<<<< HEAD
-    return bool(
-        _is_control(last_char) | _is_punctuation(last_char) | _is_whitespace(last_char)
-    )
-=======
     return bool(_is_control(last_char) | _is_punctuation(last_char) | _is_whitespace(last_char))
->>>>>>> eef0aa1d
 
 
 def _is_start_of_word(text):
     first_char = text[0]
-<<<<<<< HEAD
-    return bool(
-        _is_control(first_char)
-        | _is_punctuation(first_char)
-        | _is_whitespace(first_char)
-    )
-=======
     return bool(_is_control(first_char) | _is_punctuation(first_char) | _is_whitespace(first_char))
->>>>>>> eef0aa1d
 
 
 def _is_punctuation(char):
@@ -171,16 +127,7 @@
     # Characters such as "^", "$", and "`" are not in the Unicode
     # Punctuation class but we treat them as punctuation anyways, for
     # consistency.
-<<<<<<< HEAD
-    if (
-        (cp >= 33 and cp <= 47)
-        or (cp >= 58 and cp <= 64)
-        or (cp >= 91 and cp <= 96)
-        or (cp >= 123 and cp <= 126)
-    ):
-=======
     if (cp >= 33 and cp <= 47) or (cp >= 58 and cp <= 64) or (cp >= 91 and cp <= 96) or (cp >= 123 and cp <= 126):
->>>>>>> eef0aa1d
         return True
     cat = unicodedata.category(char)
     if cat.startswith("P"):
@@ -230,21 +177,12 @@
 
 class BatchEncoding(UserDict):
     def __init__(
-<<<<<<< HEAD
-        self,
-        data: Optional[Dict[str, Any]] = None,
-        encoding: Optional[Union[EncodingFast, Sequence[EncodingFast]]] = None,
-        tensor_type: Union[None, str, TensorType] = None,
-        prepend_batch_axis: bool = False,
-        n_sequences: Optional[int] = None,
-=======
             self,
             data: Optional[Dict[str, Any]] = None,
             encoding: Optional[Union[EncodingFast, Sequence[EncodingFast]]] = None,
             tensor_type: Union[None, str, TensorType] = None,
             prepend_batch_axis: bool = False,
             n_sequences: Optional[int] = None,
->>>>>>> eef0aa1d
     ):
         super().__init__(data)
 
@@ -258,13 +196,7 @@
 
         self._n_sequences = n_sequences
 
-<<<<<<< HEAD
-        self.convert_to_tensors(
-            tensor_type=tensor_type, prepend_batch_axis=prepend_batch_axis
-        )
-=======
         self.convert_to_tensors(tensor_type=tensor_type, prepend_batch_axis=prepend_batch_axis)
->>>>>>> eef0aa1d
 
     @property
     def n_sequences(self) -> Optional[int]:
@@ -290,11 +222,6 @@
             return self.data[item]
         except KeyError:
             raise AttributeError
-<<<<<<< HEAD
-
-    def __getstate__(self):
-        return {"data": self.data, "encodings": self._encodings}
-=======
 
     def __getstate__(self):
         return {"data": self.data, "encodings": self._encodings}
@@ -512,965 +439,8 @@
         if isinstance(device, str) or _is_torch_device(device) or isinstance(device, int):
             self.data = {k: v.to(device=device) for k, v in self.data.items()}
         return self
->>>>>>> eef0aa1d
-
-    def __setstate__(self, state):
-        if "data" in state:
-            self.data = state["data"]
-
-<<<<<<< HEAD
-        if "encodings" in state:
-            self._encodings = state["encodings"]
-
-    def keys(self):
-        return self.data.keys()
-
-    def values(self):
-        return self.data.values()
-
-    def items(self):
-        return self.data.items()
-
-    # After this point:
-    # Extended properties and methods only available for fast (Rust-based) tokenizers
-    # provided by HuggingFace tokenizers library.
-
-    @property
-    def encodings(self) -> Optional[List[EncodingFast]]:
-        return self._encodings
-
-    def tokens(self, batch_index: int = 0) -> List[str]:
-        if not self._encodings:
-            raise ValueError(
-                "tokens() is not available when using Python-based tokenizers"
-            )
-        return self._encodings[batch_index].tokens
-
-    def sequence_ids(self, batch_index: int = 0) -> List[Optional[int]]:
-        if not self._encodings:
-            raise ValueError(
-                "sequence_ids() is not available when using Python-based tokenizers"
-            )
-        return self._encodings[batch_index].sequence_ids
-
-    def words(self, batch_index: int = 0) -> List[Optional[int]]:
-        if not self._encodings:
-            raise ValueError(
-                "words() is not available when using Python-based tokenizers"
-            )
-        return self.word_ids(batch_index)
-
-    def word_ids(self, batch_index: int = 0) -> List[Optional[int]]:
-        if not self._encodings:
-            raise ValueError(
-                "word_ids() is not available when using Python-based tokenizers"
-            )
-        return self._encodings[batch_index].word_ids
-
-    def token_to_sequence(
-        self, batch_or_token_index: int, token_index: Optional[int] = None
-    ) -> int:
-        if not self._encodings:
-            raise ValueError(
-                "token_to_sequence() is not available when using Python based tokenizers"
-            )
-        if token_index is not None:
-            batch_index = batch_or_token_index
-        else:
-            batch_index = 0
-            token_index = batch_or_token_index
-        if batch_index < 0:
-            batch_index = self._batch_size + batch_index
-        if token_index < 0:
-            token_index = self._seq_len + token_index
-        return self._encodings[batch_index].token_to_sequence(token_index)
-
-    def token_to_word(
-        self, batch_or_token_index: int, token_index: Optional[int] = None
-    ) -> int:
-        if not self._encodings:
-            raise ValueError(
-                "token_to_word() is not available when using Python based tokenizers"
-            )
-        if token_index is not None:
-            batch_index = batch_or_token_index
-        else:
-            batch_index = 0
-            token_index = batch_or_token_index
-        if batch_index < 0:
-            batch_index = self._batch_size + batch_index
-        if token_index < 0:
-            token_index = self._seq_len + token_index
-        return self._encodings[batch_index].token_to_word(token_index)
-
-    def word_to_tokens(
-        self,
-        batch_or_word_index: int,
-        word_index: Optional[int] = None,
-        sequence_index: int = 0,
-    ) -> Optional[TokenSpan]:
-        if not self._encodings:
-            raise ValueError(
-                "word_to_tokens() is not available when using Python based tokenizers"
-            )
-        if word_index is not None:
-            batch_index = batch_or_word_index
-        else:
-            batch_index = 0
-            word_index = batch_or_word_index
-        if batch_index < 0:
-            batch_index = self._batch_size + batch_index
-        if word_index < 0:
-            word_index = self._seq_len + word_index
-        span = self._encodings[batch_index].word_to_tokens(word_index, sequence_index)
-        return TokenSpan(*span) if span is not None else None
-
-    def token_to_chars(
-        self, batch_or_token_index: int, token_index: Optional[int] = None
-    ) -> CharSpan:
-        if not self._encodings:
-            raise ValueError(
-                "token_to_chars() is not available when using Python based tokenizers"
-            )
-        if token_index is not None:
-            batch_index = batch_or_token_index
-        else:
-            batch_index = 0
-            token_index = batch_or_token_index
-        return CharSpan(*(self._encodings[batch_index].token_to_chars(token_index)))
-
-    def char_to_token(
-        self,
-        batch_or_char_index: int,
-        char_index: Optional[int] = None,
-        sequence_index: int = 0,
-    ) -> int:
-        if not self._encodings:
-            raise ValueError(
-                "char_to_token() is not available when using Python based tokenizers"
-            )
-        if char_index is not None:
-            batch_index = batch_or_char_index
-        else:
-            batch_index = 0
-            char_index = batch_or_char_index
-        return self._encodings[batch_index].char_to_token(char_index, sequence_index)
-
-    def word_to_chars(
-        self,
-        batch_or_word_index: int,
-        word_index: Optional[int] = None,
-        sequence_index: int = 0,
-    ) -> CharSpan:
-        if not self._encodings:
-            raise ValueError(
-                "word_to_chars() is not available when using Python based tokenizers"
-            )
-        if word_index is not None:
-            batch_index = batch_or_word_index
-        else:
-            batch_index = 0
-            word_index = batch_or_word_index
-        return CharSpan(
-            *(self._encodings[batch_index].word_to_chars(word_index, sequence_index))
-        )
-
-    def char_to_word(
-        self,
-        batch_or_char_index: int,
-        char_index: Optional[int] = None,
-        sequence_index: int = 0,
-    ) -> int:
-        if not self._encodings:
-            raise ValueError(
-                "char_to_word() is not available when using Python based tokenizers"
-            )
-        if char_index is not None:
-            batch_index = batch_or_char_index
-        else:
-            batch_index = 0
-            char_index = batch_or_char_index
-        return self._encodings[batch_index].char_to_word(char_index, sequence_index)
-
-    def convert_to_tensors(
-        self,
-        tensor_type: Optional[Union[str, TensorType]] = None,
-        prepend_batch_axis: bool = False,
-    ):
-        if tensor_type is None:
-            return self
-
-        # Convert to TensorType
-        if not isinstance(tensor_type, TensorType):
-            tensor_type = TensorType(tensor_type)
-
-        # Get a function reference for the correct framework
-        if tensor_type == TensorType.TENSORFLOW:
-            if not is_tf_available():
-                raise ImportError(
-                    "Unable to convert output to TensorFlow tensors format, TensorFlow is not installed."
-                )
-            import tensorflow as tf
-
-            as_tensor = tf.constant
-            is_tensor = tf.is_tensor
-        elif tensor_type == TensorType.PYTORCH:
-            if not is_torch_available():
-                raise ImportError(
-                    "Unable to convert output to PyTorch tensors format, PyTorch is not installed."
-                )
-            import torch
-
-            as_tensor = torch.tensor
-            is_tensor = torch.is_tensor
-        elif tensor_type == TensorType.JAX:
-            if not is_flax_available():
-                raise ImportError(
-                    "Unable to convert output to JAX tensors format, JAX is not installed."
-                )
-            import jax.numpy as jnp  # noqa: F811
-
-            as_tensor = jnp.array
-            is_tensor = _is_jax
-        else:
-            as_tensor = np.asarray
-            is_tensor = _is_numpy
-        # (mfuntowicz: This code is unreachable)
-        # else:
-        #     raise ImportError(
-        #         "Unable to convert output to tensors format {}".format(tensor_type)
-        #     )
-
-        # Do the tensor conversion in batch
-        for key, value in self.items():
-            try:
-                if prepend_batch_axis:
-                    value = [value]
-
-                if not is_tensor(value):
-                    tensor = as_tensor(value)
-
-                    # Removing this for now in favor of controlling the shape with `prepend_batch_axis`
-                    # # at-least2d
-                    # if tensor.ndim > 2:
-                    #     tensor = tensor.squeeze(0)
-                    # elif tensor.ndim < 2:
-                    #     tensor = tensor[None, :]
-
-                    self[key] = tensor
-            except:  # noqa E722
-                if key == "overflowing_tokens":
-                    raise ValueError(
-                        "Unable to create tensor returning overflowing tokens of different lengths. "
-                        "Please see if a fast version of this tokenizer is available to have this feature available."
-                    )
-                raise ValueError(
-                    "Unable to create tensor, you should probably activate truncation and/or padding "
-                    "with 'padding=True' 'truncation=True' to have batched tensors with the same length."
-                )
-
-        return self
-
-    def to(self, device: Union[str, "torch.device"]) -> "BatchEncoding":
-        # This check catches things like APEX blindly calling "to" on all inputs to a module
-        # Otherwise it passes the casts down and casts the LongTensor containing the token idxs
-        # into a HalfTensor
-        if (
-            isinstance(device, str)
-            or _is_torch_device(device)
-            or isinstance(device, int)
-        ):
-            self.data = {k: v.to(device=device) for k, v in self.data.items()}
-        return self
-
-
-class SpecialTokensMixin:
-    SPECIAL_TOKENS_ATTRIBUTES = [
-        "bos_token",
-        "eos_token",
-        "unk_token",
-        "sep_token",
-        "pad_token",
-        "cls_token",
-        "mask_token",
-        "additional_special_tokens",
-    ]
-
-    def __init__(self, verbose=True, **kwargs):
-        self._bos_token = None
-        self._eos_token = None
-        self._unk_token = None
-        self._sep_token = None
-        self._pad_token = None
-        self._cls_token = None
-        self._mask_token = None
-        self._pad_token_type_id = 0
-        self._additional_special_tokens = []
-        self.verbose = verbose
-
-        # We directly set the hidden value to allow initialization with special tokens
-        # which are not yet in the vocabulary. Necessary for serialization/de-serialization
-        # TODO clean this up at some point (probably by switching to fast tokenizers)
-        for key, value in kwargs.items():
-            if value is None:
-                continue
-            if key in self.SPECIAL_TOKENS_ATTRIBUTES:
-                if key == "additional_special_tokens":
-                    assert isinstance(
-                        value, (list, tuple)
-                    ), f"Value {value} is not a list or tuple"
-                    assert all(
-                        isinstance(t, str) for t in value
-                    ), "One of the tokens is not a string"
-                    setattr(self, key, value)
-                elif isinstance(value, (str, AddedToken)):
-                    setattr(self, key, value)
-                else:
-                    raise TypeError(
-                        "special token {} has to be either str or AddedToken but got: {}".format(
-                            key, type(value)
-                        )
-                    )
-
-    def sanitize_special_tokens(self) -> int:
-        return self.add_tokens(self.all_special_tokens_extended, special_tokens=True)
-
-    def add_special_tokens(
-        self, special_tokens_dict: Dict[str, Union[str, AddedToken]]
-    ) -> int:
-        if not special_tokens_dict:
-            return 0
-
-        added_tokens = 0
-        for key, value in special_tokens_dict.items():
-            assert (
-                key in self.SPECIAL_TOKENS_ATTRIBUTES
-            ), f"Key {key} is not a special token"
-
-            setattr(self, key, value)
-
-            if key == "additional_special_tokens":
-                assert isinstance(value, (list, tuple)) and all(
-                    isinstance(t, (str, AddedToken)) for t in value
-                ), f"Tokens {value} for key {key} should all be str or AddedToken instances"
-                added_tokens += self.add_tokens(value, special_tokens=True)
-            else:
-                assert isinstance(
-                    value, (str, AddedToken)
-                ), f"Token {value} for key {key} should be a str or an AddedToken instance"
-                added_tokens += self.add_tokens([value], special_tokens=True)
-
-        return added_tokens
-
-    def add_tokens(
-        self,
-        new_tokens: Union[str, AddedToken, List[Union[str, AddedToken]]],
-        special_tokens: bool = False,
-    ) -> int:
-        if not new_tokens:
-            return 0
-
-        if not isinstance(new_tokens, (list, tuple)):
-            new_tokens = [new_tokens]
-
-        return self._add_tokens(new_tokens, special_tokens=special_tokens)
-
-    def _add_tokens(
-        self,
-        new_tokens: Union[List[str], List[AddedToken]],
-        special_tokens: bool = False,
-    ) -> int:
-        raise NotImplementedError
-
-    @property
-    def bos_token(self) -> str:
-        if self._bos_token is None and self.verbose:
-            return None
-        return str(self._bos_token)
-
-    @property
-    def eos_token(self) -> str:
-        if self._eos_token is None and self.verbose:
-            return None
-        return str(self._eos_token)
-
-    @property
-    def unk_token(self) -> str:
-        if self._unk_token is None and self.verbose:
-            return None
-        return str(self._unk_token)
-
-    @property
-    def sep_token(self) -> str:
-        if self._sep_token is None and self.verbose:
-            return None
-        return str(self._sep_token)
-
-    @property
-    def pad_token(self) -> str:
-        if self._pad_token is None and self.verbose:
-            return None
-        return str(self._pad_token)
-
-    @property
-    def cls_token(self) -> str:
-        if self._cls_token is None and self.verbose:
-            return None
-        return str(self._cls_token)
-
-    @property
-    def mask_token(self) -> str:
-        if self._mask_token is None and self.verbose:
-            return None
-        return str(self._mask_token)
-
-    @property
-    def additional_special_tokens(self) -> List[str]:
-        if self._additional_special_tokens is None and self.verbose:
-            return None
-        return [str(tok) for tok in self._additional_special_tokens]
-
-    @bos_token.setter
-    def bos_token(self, value):
-        self._bos_token = value
-
-    @eos_token.setter
-    def eos_token(self, value):
-        self._eos_token = value
-
-    @unk_token.setter
-    def unk_token(self, value):
-        self._unk_token = value
-
-    @sep_token.setter
-    def sep_token(self, value):
-        self._sep_token = value
-
-    @pad_token.setter
-    def pad_token(self, value):
-        self._pad_token = value
-
-    @cls_token.setter
-    def cls_token(self, value):
-        self._cls_token = value
-
-    @mask_token.setter
-    def mask_token(self, value):
-        self._mask_token = value
-
-    @additional_special_tokens.setter
-    def additional_special_tokens(self, value):
-        self._additional_special_tokens = value
-
-    @property
-    def bos_token_id(self) -> Optional[int]:
-        if self._bos_token is None:
-            return None
-        return self.convert_tokens_to_ids(self.bos_token)
-
-    @property
-    def eos_token_id(self) -> Optional[int]:
-        if self._eos_token is None:
-            return None
-        return self.convert_tokens_to_ids(self.eos_token)
-
-    @property
-    def unk_token_id(self) -> Optional[int]:
-        if self._unk_token is None:
-            return None
-        return self.convert_tokens_to_ids(self.unk_token)
-
-    @property
-    def sep_token_id(self) -> Optional[int]:
-        if self._sep_token is None:
-            return None
-        return self.convert_tokens_to_ids(self.sep_token)
-
-    @property
-    def pad_token_id(self) -> Optional[int]:
-        if self._pad_token is None:
-            return None
-        return self.convert_tokens_to_ids(self.pad_token)
-
-    @property
-    def pad_token_type_id(self) -> int:
-        return self._pad_token_type_id
-
-    @property
-    def cls_token_id(self) -> Optional[int]:
-        if self._cls_token is None:
-            return None
-        return self.convert_tokens_to_ids(self.cls_token)
-
-    @property
-    def mask_token_id(self) -> Optional[int]:
-        if self._mask_token is None:
-            return None
-        return self.convert_tokens_to_ids(self.mask_token)
-
-    @property
-    def additional_special_tokens_ids(self) -> List[int]:
-        return self.convert_tokens_to_ids(self.additional_special_tokens)
-
-    @bos_token_id.setter
-    def bos_token_id(self, value):
-        self._bos_token = self.convert_tokens_to_ids(value)
-
-    @eos_token_id.setter
-    def eos_token_id(self, value):
-        self._eos_token = self.convert_tokens_to_ids(value)
-
-    @unk_token_id.setter
-    def unk_token_id(self, value):
-        self._unk_token = self.convert_tokens_to_ids(value)
-
-    @sep_token_id.setter
-    def sep_token_id(self, value):
-        self._sep_token = self.convert_tokens_to_ids(value)
-
-    @pad_token_id.setter
-    def pad_token_id(self, value):
-        self._pad_token = self.convert_tokens_to_ids(value)
-
-    @cls_token_id.setter
-    def cls_token_id(self, value):
-        self._cls_token = self.convert_tokens_to_ids(value)
-
-    @mask_token_id.setter
-    def mask_token_id(self, value):
-        self._mask_token = self.convert_tokens_to_ids(value)
-
-    @additional_special_tokens_ids.setter
-    def additional_special_tokens_ids(self, values):
-        self._additional_special_tokens = [
-            self.convert_tokens_to_ids(value) for value in values
-        ]
-
-    @property
-    def special_tokens_map(self) -> Dict[str, Union[str, List[str]]]:
-        set_attr = {}
-        for attr in self.SPECIAL_TOKENS_ATTRIBUTES:
-            attr_value = getattr(self, "_" + attr)
-            if attr_value:
-                set_attr[attr] = str(attr_value)
-        return set_attr
-
-    @property
-    def special_tokens_map_extended(
-        self,
-    ) -> Dict[str, Union[str, AddedToken, List[Union[str, AddedToken]]]]:
-        set_attr = {}
-        for attr in self.SPECIAL_TOKENS_ATTRIBUTES:
-            attr_value = getattr(self, "_" + attr)
-            if attr_value:
-                set_attr[attr] = attr_value
-        return set_attr
-
-    @property
-    def all_special_tokens(self) -> List[str]:
-        all_toks = [str(s) for s in self.all_special_tokens_extended]
-        return all_toks
-
-    @property
-    def all_special_tokens_extended(self) -> List[Union[str, AddedToken]]:
-        all_toks = []
-        set_attr = self.special_tokens_map_extended
-        for attr_value in set_attr.values():
-            all_toks = all_toks + (
-                list(attr_value)
-                if isinstance(attr_value, (list, tuple))
-                else [attr_value]
-            )
-        all_toks = list(OrderedDict.fromkeys(all_toks))
-        return all_toks
-
-    @property
-    def all_special_ids(self) -> List[int]:
-        all_toks = self.all_special_tokens
-        all_ids = self.convert_tokens_to_ids(all_toks)
-        return all_ids
-
-
-class PreTrainedTokenizerBase(SpecialTokensMixin):
-    vocab_files_names: Dict[str, str] = {}
-    pretrained_vocab_files_map: Dict[str, Dict[str, str]] = {}
-    pretrained_init_configuration: Dict[str, Dict[str, Any]] = {}
-    max_model_input_sizes: Dict[str, Optional[int]] = {}
-
-    # first name has to correspond to main model input name
-    # to make sure `tokenizer.pad(...)` works correctly
-    model_input_names: List[str] = ["input_ids", "token_type_ids", "attention_mask"]
-    padding_side: str = "right"
-    slow_tokenizer_class = None
-
-    def __init__(self, **kwargs):
-        # inputs and kwargs for saving and re-loading (see ``from_pretrained`` and ``save_pretrained``)
-        self.init_inputs = ()
-        self.init_kwargs = copy.deepcopy(kwargs)
-        self.name_or_path = kwargs.pop("name_or_path", "")
-
-        # For backward compatibility we fallback to set model_max_length from max_len if provided
-        model_max_length = kwargs.pop("model_max_length", kwargs.pop("max_len", None))
-        self.model_max_length = (
-            model_max_length if model_max_length is not None else VERY_LARGE_INTEGER
-        )
-
-        # Padding side is right by default and overridden in subclasses. If specified in the kwargs, it is changed.
-        self.padding_side = kwargs.pop("padding_side", self.padding_side)
-        assert self.padding_side in [
-            "right",
-            "left",
-        ], f"Padding side should be selected between 'right' and 'left', current value: {self.padding_side}"
-        self.model_input_names = kwargs.pop("model_input_names", self.model_input_names)
-
-        self.deprecation_warnings = (
-            {}
-        )  # Use to store when we have already noticed a deprecation warning (avoid overlogging).
-
-        super().__init__(**kwargs)
-
-    @property
-    def max_len_single_sentence(self) -> int:
-        return self.model_max_length - self.num_special_tokens_to_add(pair=False)
-
-    @property
-    def max_len_sentences_pair(self) -> int:
-        return self.model_max_length - self.num_special_tokens_to_add(pair=True)
-
-    @max_len_single_sentence.setter
-    def max_len_single_sentence(self, value) -> int:
-        # For backward compatibility, allow to try to setup 'max_len_single_sentence'.
-        if (
-            value == self.model_max_length - self.num_special_tokens_to_add(pair=False)
-            and self.verbose
-        ):
-            self.deprecation_warnings["max_len_single_sentence"] = True
-        else:
-            raise ValueError(
-                "Setting 'max_len_single_sentence' is now deprecated. "
-                "This value is automatically set up."
-            )
-
-    @max_len_sentences_pair.setter
-    def max_len_sentences_pair(self, value) -> int:
-        # For backward compatibility, allow to try to setup 'max_len_sentences_pair'.
-        if (
-            value == self.model_max_length - self.num_special_tokens_to_add(pair=True)
-            and self.verbose
-        ):
-            self.deprecation_warnings["max_len_sentences_pair"] = True
-        else:
-            raise ValueError(
-                "Setting 'max_len_sentences_pair' is now deprecated. "
-                "This value is automatically set up."
-            )
-
-    def __repr__(self) -> str:
-        return (
-            f"{'PreTrainedTokenizerFast' if self.is_fast else 'PreTrainedTokenizer'}(name_or_path='{self.name_or_path}', "
-            f"vocab_size={self.vocab_size}, model_max_len={self.model_max_length}, is_fast={self.is_fast}, "
-            f"padding_side='{self.padding_side}', special_tokens={self.special_tokens_map_extended})"
-        )
-
-    def get_vocab(self) -> Dict[str, int]:
-        raise NotImplementedError()
-
-    @classmethod
-    def from_pretrained(
-        cls,
-        pretrained_model_name_or_path: Union[str, os.PathLike],
-        *init_inputs,
-        **kwargs,
-    ):
-        cache_dir = kwargs.pop("cache_dir", None)
-        force_download = kwargs.pop("force_download", False)
-        resume_download = kwargs.pop("resume_download", False)
-        proxies = kwargs.pop("proxies", None)
-        local_files_only = kwargs.pop("local_files_only", False)
-        use_auth_token = kwargs.pop("use_auth_token", None)
-        revision = kwargs.pop("revision", None)
-        subfolder = kwargs.pop("subfolder", None)
-
-        s3_models = list(cls.max_model_input_sizes.keys())
-        pretrained_model_name_or_path = str(pretrained_model_name_or_path)
-        vocab_files = {}
-        init_configuration = {}
-        if pretrained_model_name_or_path in s3_models:
-            # Get the vocabulary from AWS S3 bucket
-            for file_id, map_list in cls.pretrained_vocab_files_map.items():
-                vocab_files[file_id] = map_list[pretrained_model_name_or_path]
-            if (
-                cls.pretrained_init_configuration
-                and pretrained_model_name_or_path in cls.pretrained_init_configuration
-            ):
-                init_configuration = cls.pretrained_init_configuration[
-                    pretrained_model_name_or_path
-                ].copy()
-        else:
-            # Get the vocabulary from local files
-            if os.path.isfile(pretrained_model_name_or_path) or is_remote_url(
-                pretrained_model_name_or_path
-            ):
-                if len(cls.vocab_files_names) > 1:
-                    raise ValueError(
-                        "Calling {}.from_pretrained() with the path to a single file or url is not supported."
-                        "Use a model identifier or the path to a directory instead.".format(
-                            cls.__name__
-                        )
-                    )
-                file_id = list(cls.vocab_files_names.keys())[0]
-                vocab_files[file_id] = pretrained_model_name_or_path
-            else:
-                # At this point pretrained_model_name_or_path is either a directory or a model identifier name
-                additional_files_names = {
-                    "added_tokens_file": ADDED_TOKENS_FILE,
-                    "special_tokens_map_file": SPECIAL_TOKENS_MAP_FILE,
-                    "tokenizer_config_file": TOKENIZER_CONFIG_FILE,
-                    "tokenizer_file": FULL_TOKENIZER_FILE,
-                }
-                # Look for the tokenizer files
-                for file_id, file_name in {
-                    **cls.vocab_files_names,
-                    **additional_files_names,
-                }.items():
-                    if os.path.isdir(pretrained_model_name_or_path):
-                        if subfolder is not None:
-                            full_file_name = os.path.join(
-                                pretrained_model_name_or_path, subfolder, file_name
-                            )
-                        else:
-                            full_file_name = os.path.join(
-                                pretrained_model_name_or_path, file_name
-                            )
-                        if not os.path.exists(full_file_name):
-                            full_file_name = None
-                    else:
-                        full_file_name = hf_bucket_url(
-                            pretrained_model_name_or_path,
-                            filename=file_name,
-                            subfolder=subfolder,
-                            revision=revision,
-                            mirror=None,
-                        )
-
-                    vocab_files[file_id] = full_file_name
-
-        # Get files from url, cache, or disk depending on the case
-        resolved_vocab_files = {}
-        unresolved_files = []
-        for file_id, file_path in vocab_files.items():
-            if file_path is None:
-                resolved_vocab_files[file_id] = None
-            else:
-                try:
-                    try:
-                        resolved_vocab_files[file_id] = cached_path(
-                            file_path,
-                            cache_dir=cache_dir,
-                            force_download=force_download,
-                            proxies=proxies,
-                            resume_download=resume_download,
-                            local_files_only=local_files_only,
-                            use_auth_token=use_auth_token,
-                        )
-                    except FileNotFoundError as error:
-                        if local_files_only:
-                            unresolved_files.append(file_id)
-                        else:
-                            raise error
-
-                except requests.exceptions.HTTPError as err:
-                    if "404 Client Error" in str(err):
-                        resolved_vocab_files[file_id] = None
-                    else:
-                        raise err
-
-        if all(
-            full_file_name is None for full_file_name in resolved_vocab_files.values()
-        ):
-            msg = (
-                f"Can't load tokenizer for '{pretrained_model_name_or_path}'. Make sure that:\n\n"
-                f"- '{pretrained_model_name_or_path}' is a correct model identifier listed on 'https://huggingface.co/models'\n\n"
-                f"- or '{pretrained_model_name_or_path}' is the correct path to a directory containing relevant tokenizer files\n\n"
-            )
-            raise EnvironmentError(msg)
-
-        for file_id, file_path in vocab_files.items():
-            if file_id not in resolved_vocab_files:
-                continue
-
-        return cls._from_pretrained(
-            resolved_vocab_files,
-            pretrained_model_name_or_path,
-            init_configuration,
-            *init_inputs,
-            **kwargs,
-        )
-
-    @classmethod
-    def _from_pretrained(
-        cls,
-        resolved_vocab_files,
-        pretrained_model_name_or_path,
-        init_configuration,
-        *init_inputs,
-        **kwargs,
-    ):
-        # We instantiate fast tokenizers based on a slow tokenizer if we don't have access to the tokenizer.json
-        # file or if `from_slow` is set to True.
-        from_slow = kwargs.get("from_slow", False)
-        has_tokenizer_file = (
-            resolved_vocab_files.get("tokenizer_file", None) is not None
-        )
-        if (
-            from_slow or not has_tokenizer_file
-        ) and cls.slow_tokenizer_class is not None:
-            slow_tokenizer = (cls.slow_tokenizer_class)._from_pretrained(
-                copy.deepcopy(resolved_vocab_files),
-                pretrained_model_name_or_path,
-                copy.deepcopy(init_configuration),
-                *init_inputs,
-                **(copy.deepcopy(kwargs)),
-            )
-        else:
-            slow_tokenizer = None
-
-        # Prepare tokenizer initialization kwargs
-        # Did we saved some inputs and kwargs to reload ?
-        tokenizer_config_file = resolved_vocab_files.pop("tokenizer_config_file", None)
-        if tokenizer_config_file is not None:
-            with open(
-                tokenizer_config_file, encoding="utf-8"
-            ) as tokenizer_config_handle:
-                init_kwargs = json.load(tokenizer_config_handle)
-            saved_init_inputs = init_kwargs.pop("init_inputs", ())
-            if not init_inputs:
-                init_inputs = saved_init_inputs
-        else:
-            init_kwargs = init_configuration
-
-        # Update with newly provided kwargs
-        init_kwargs.update(kwargs)
-
-        # Convert AddedTokens serialized as dict to class instances
-        def convert_added_tokens(obj: Union[AddedToken, Any]):
-            if (
-                isinstance(obj, dict)
-                and "__type" in obj
-                and obj["__type"] == "AddedToken"
-            ):
-                obj.pop("__type")
-                return AddedToken(**obj)
-            elif isinstance(obj, (list, tuple)):
-                return list(convert_added_tokens(o) for o in obj)
-            elif isinstance(obj, dict):
-                return {k: convert_added_tokens(v) for k, v in obj.items()}
-            return obj
-
-        init_kwargs = convert_added_tokens(init_kwargs)
-
-        # Set max length if needed
-        if pretrained_model_name_or_path in cls.max_model_input_sizes:
-            # if we're using a pretrained model, ensure the tokenizer
-            # wont index sequences longer than the number of positional embeddings
-            model_max_length = cls.max_model_input_sizes[pretrained_model_name_or_path]
-            if model_max_length is not None and isinstance(
-                model_max_length, (int, float)
-            ):
-                init_kwargs["model_max_length"] = min(
-                    init_kwargs.get("model_max_length", int(1e30)), model_max_length
-                )
-
-        # Merge resolved_vocab_files arguments in init_kwargs.
-        added_tokens_file = resolved_vocab_files.pop("added_tokens_file", None)
-        for args_name, file_path in resolved_vocab_files.items():
-            if args_name not in init_kwargs:
-                init_kwargs[args_name] = file_path
-
-        if slow_tokenizer is not None:
-            init_kwargs["__slow_tokenizer"] = slow_tokenizer
-
-        init_kwargs["name_or_path"] = pretrained_model_name_or_path
-
-        # Instantiate tokenizer.
-        try:
-            tokenizer = cls(*init_inputs, **init_kwargs)
-        except OSError:
-            raise OSError(
-                "Unable to load vocabulary from file. "
-                "Please check that the provided vocabulary is accessible and not corrupted."
-            )
-
-        # Save inputs and kwargs for saving and re-loading with ``save_pretrained``
-        # Removed: Now done at the base class level
-        # tokenizer.init_inputs = init_inputs
-        # tokenizer.init_kwargs = init_kwargs
-
-        # If there is a complementary special token map, load it
-        special_tokens_map_file = resolved_vocab_files.pop(
-            "special_tokens_map_file", None
-        )
-        if special_tokens_map_file is not None:
-            with open(
-                special_tokens_map_file, encoding="utf-8"
-            ) as special_tokens_map_handle:
-                special_tokens_map = json.load(special_tokens_map_handle)
-            for key, value in special_tokens_map.items():
-                if isinstance(value, dict):
-                    value = AddedToken(**value)
-                elif isinstance(value, list):
-                    value = [
-                        AddedToken(**token) if isinstance(token, dict) else token
-                        for token in value
-                    ]
-                setattr(tokenizer, key, value)
-
-        # Add supplementary tokens.
-        special_tokens = tokenizer.all_special_tokens
-        if added_tokens_file is not None:
-            with open(added_tokens_file, encoding="utf-8") as added_tokens_handle:
-                added_tok_encoder = json.load(added_tokens_handle)
-
-            # Sort added tokens by index
-            added_tok_encoder_sorted = list(
-                sorted(added_tok_encoder.items(), key=lambda x: x[1])
-            )
-
-            for token, index in added_tok_encoder_sorted:
-                assert index == len(tokenizer), (
-                    f"Non-consecutive added token '{token}' found. "
-                    f"Should have index {len(tokenizer)} but has index {index} in saved vocabulary."
-                )
-                tokenizer.add_tokens(
-                    token, special_tokens=bool(token in special_tokens)
-                )
-
-        # Check all our special tokens are registered as "no split" token (we don't cut them) and are in the vocab
-        added_tokens = tokenizer.sanitize_special_tokens()
-
-        return tokenizer
-
-    def save_pretrained(
-        self,
-        save_directory: Union[str, os.PathLike],
-        legacy_format: bool = True,
-        filename_prefix: Optional[str] = None,
-    ) -> Tuple[str]:
-        if os.path.isfile(save_directory):
-            return
-        os.makedirs(save_directory, exist_ok=True)
-
-        special_tokens_map_file = os.path.join(
-            save_directory,
-            (filename_prefix + "-" if filename_prefix else "")
-            + SPECIAL_TOKENS_MAP_FILE,
-        )
-        tokenizer_config_file = os.path.join(
-            save_directory,
-            (filename_prefix + "-" if filename_prefix else "") + TOKENIZER_CONFIG_FILE,
-        )
-
-=======
+
+
 class SpecialTokensMixin:
     SPECIAL_TOKENS_ATTRIBUTES = [
         "bos_token",
@@ -2066,7 +1036,6 @@
             save_directory, (filename_prefix + "-" if filename_prefix else "") + TOKENIZER_CONFIG_FILE
         )
 
->>>>>>> eef0aa1d
         tokenizer_config = copy.deepcopy(self.init_kwargs)
         if len(self.init_inputs) > 0:
             tokenizer_config["init_inputs"] = copy.deepcopy(self.init_inputs)
@@ -2081,20 +1050,9 @@
                     out["__type"] = "AddedToken"
                 return out
             elif isinstance(obj, (list, tuple)):
-<<<<<<< HEAD
-                return list(
-                    convert_added_tokens(o, add_type_field=add_type_field) for o in obj
-                )
-            elif isinstance(obj, dict):
-                return {
-                    k: convert_added_tokens(v, add_type_field=add_type_field)
-                    for k, v in obj.items()
-                }
-=======
                 return list(convert_added_tokens(o, add_type_field=add_type_field) for o in obj)
             elif isinstance(obj, dict):
                 return {k: convert_added_tokens(v, add_type_field=add_type_field) for k, v in obj.items()}
->>>>>>> eef0aa1d
             return obj
 
         # add_type_field=True to allow dicts in the kwargs / differentiate from AddedToken serialization
@@ -2103,13 +1061,7 @@
             f.write(json.dumps(tokenizer_config, ensure_ascii=False))
 
         # Sanitize AddedTokens in special_tokens_map
-<<<<<<< HEAD
-        write_dict = convert_added_tokens(
-            self.special_tokens_map_extended, add_type_field=False
-        )
-=======
         write_dict = convert_added_tokens(self.special_tokens_map_extended, add_type_field=False)
->>>>>>> eef0aa1d
         with open(special_tokens_map_file, "w", encoding="utf-8") as f:
             f.write(json.dumps(write_dict, ensure_ascii=False))
 
@@ -2120,263 +1072,6 @@
             file_names=file_names,
             legacy_format=legacy_format,
             filename_prefix=filename_prefix,
-<<<<<<< HEAD
-        )
-
-    def _save_pretrained(
-        self,
-        save_directory: Union[str, os.PathLike],
-        file_names: Tuple[str],
-        legacy_format: bool = True,
-        filename_prefix: Optional[str] = None,
-    ) -> Tuple[str]:
-        if not legacy_format:
-            raise ValueError(
-                "Only fast tokenizers (instances of PretrainedTokenizerFast) can be saved in non legacy format."
-            )
-
-        save_directory = str(save_directory)
-
-        added_tokens_file = os.path.join(
-            save_directory,
-            (filename_prefix + "-" if filename_prefix else "") + ADDED_TOKENS_FILE,
-        )
-        added_vocab = self.get_added_vocab()
-        if added_vocab:
-            with open(added_tokens_file, "w", encoding="utf-8") as f:
-                out_str = json.dumps(added_vocab, ensure_ascii=False)
-                f.write(out_str)
-
-        vocab_files = self.save_vocabulary(
-            save_directory, filename_prefix=filename_prefix
-        )
-
-        return file_names + vocab_files + (added_tokens_file,)
-
-    def save_vocabulary(
-        self, save_directory: str, filename_prefix: Optional[str] = None
-    ) -> Tuple[str]:
-        raise NotImplementedError
-
-    def tokenize(
-        self,
-        text: str,
-        pair: Optional[str] = None,
-        add_special_tokens: bool = False,
-        **kwargs,
-    ) -> List[str]:
-        raise NotImplementedError
-
-    def encode(
-        self,
-        text: Union[TextInput, PreTokenizedInput, EncodedInput],
-        text_pair: Optional[Union[TextInput, PreTokenizedInput, EncodedInput]] = None,
-        add_special_tokens: bool = True,
-        padding: Union[bool, str, PaddingStrategy] = False,
-        truncation: Union[bool, str, TruncationStrategy] = False,
-        max_length: Optional[int] = None,
-        stride: int = 0,
-        return_tensors: Optional[Union[str, TensorType]] = None,
-        **kwargs,
-    ) -> List[int]:
-        encoded_inputs = self.encode_plus(
-            text,
-            text_pair=text_pair,
-            add_special_tokens=add_special_tokens,
-            padding=padding,
-            truncation=truncation,
-            max_length=max_length,
-            stride=stride,
-            return_tensors=return_tensors,
-            **kwargs,
-        )
-
-        return encoded_inputs["input_ids"]
-
-    def num_special_tokens_to_add(self, pair: bool = False) -> int:
-        raise NotImplementedError
-
-    def _get_padding_truncation_strategies(
-        self,
-        padding=False,
-        truncation=False,
-        max_length=None,
-        pad_to_multiple_of=None,
-        verbose=True,
-        **kwargs,
-    ):
-        old_truncation_strategy = kwargs.pop("truncation_strategy", "do_not_truncate")
-        old_pad_to_max_length = kwargs.pop("pad_to_max_length", False)
-
-        # Backward compatibility for previous behavior, maybe we should deprecate it:
-        # If you only set max_length, it activates truncation for max_length
-        if max_length is not None and padding is False and truncation is False:
-            if verbose:
-                self.deprecation_warnings["Truncation-not-explicitly-activated"] = True
-            truncation = "longest_first"
-
-        # Get padding strategy
-        if padding is False and old_pad_to_max_length:
-            if max_length is None:
-                padding_strategy = PaddingStrategy.LONGEST
-            else:
-                padding_strategy = PaddingStrategy.MAX_LENGTH
-        elif padding is not False:
-            if padding is True:
-                padding_strategy = (
-                    PaddingStrategy.LONGEST
-                )  # Default to pad to the longest sequence in the batch
-            elif not isinstance(padding, PaddingStrategy):
-                padding_strategy = PaddingStrategy(padding)
-            elif isinstance(padding, PaddingStrategy):
-                padding_strategy = padding
-        else:
-            padding_strategy = PaddingStrategy.DO_NOT_PAD
-
-        # Get truncation strategy
-        if truncation is False and old_truncation_strategy != "do_not_truncate":
-            truncation_strategy = TruncationStrategy(old_truncation_strategy)
-        elif truncation is not False:
-            if truncation is True:
-                truncation_strategy = (
-                    TruncationStrategy.LONGEST_FIRST
-                )  # Default to truncate the longest sequences in pairs of inputs
-            elif not isinstance(truncation, TruncationStrategy):
-                truncation_strategy = TruncationStrategy(truncation)
-            elif isinstance(truncation, TruncationStrategy):
-                truncation_strategy = truncation
-        else:
-            truncation_strategy = TruncationStrategy.DO_NOT_TRUNCATE
-
-        # Set max length if needed
-        if max_length is None:
-            if padding_strategy == PaddingStrategy.MAX_LENGTH:
-                if self.model_max_length > LARGE_INTEGER:
-                    if verbose:
-                        self.deprecation_warnings["Asking-to-pad-to-max_length"] = True
-                    padding_strategy = PaddingStrategy.DO_NOT_PAD
-                else:
-                    max_length = self.model_max_length
-
-            if truncation_strategy != TruncationStrategy.DO_NOT_TRUNCATE:
-                if self.model_max_length > LARGE_INTEGER:
-                    if verbose:
-                        self.deprecation_warnings[
-                            "Asking-to-truncate-to-max_length"
-                        ] = True
-                    truncation_strategy = TruncationStrategy.DO_NOT_TRUNCATE
-                else:
-                    max_length = self.model_max_length
-
-        # Test if we have a padding token
-        if padding_strategy != PaddingStrategy.DO_NOT_PAD and (
-            not self.pad_token or self.pad_token_id < 0
-        ):
-            raise ValueError(
-                "Asking to pad but the tokenizer does not have a padding token. "
-                "Please select a token to use as `pad_token` `(tokenizer.pad_token = tokenizer.eos_token e.g.)` "
-                "or add a new pad token via `tokenizer.add_special_tokens({'pad_token': '[PAD]'})`."
-            )
-
-        # Check that we will truncate to a multiple of pad_to_multiple_of if both are provided
-        if (
-            truncation_strategy != TruncationStrategy.DO_NOT_TRUNCATE
-            and padding_strategy != PaddingStrategy.DO_NOT_PAD
-            and pad_to_multiple_of is not None
-            and max_length is not None
-            and (max_length % pad_to_multiple_of != 0)
-        ):
-            raise ValueError(
-                f"Truncation and padding are both activated but "
-                f"truncation length ({max_length}) is not a multiple of pad_to_multiple_of ({pad_to_multiple_of})."
-            )
-
-        return padding_strategy, truncation_strategy, max_length, kwargs
-
-    def __call__(
-        self,
-        text: Union[
-            TextInput, PreTokenizedInput, List[TextInput], List[PreTokenizedInput]
-        ],
-        text_pair: Optional[
-            Union[
-                TextInput, PreTokenizedInput, List[TextInput], List[PreTokenizedInput]
-            ]
-        ] = None,
-        add_special_tokens: bool = True,
-        padding: Union[bool, str, PaddingStrategy] = False,
-        truncation: Union[bool, str, TruncationStrategy] = False,
-        max_length: Optional[int] = None,
-        stride: int = 0,
-        is_split_into_words: bool = False,
-        pad_to_multiple_of: Optional[int] = None,
-        return_tensors: Optional[Union[str, TensorType]] = None,
-        return_token_type_ids: Optional[bool] = None,
-        return_attention_mask: Optional[bool] = None,
-        return_overflowing_tokens: bool = False,
-        return_special_tokens_mask: bool = False,
-        return_offsets_mapping: bool = False,
-        return_length: bool = False,
-        verbose: bool = True,
-        **kwargs,
-    ) -> BatchEncoding:
-        # Input type checking for clearer error
-        assert isinstance(text, str) or (
-            isinstance(text, (list, tuple))
-            and (
-                len(text) == 0
-                or (
-                    isinstance(text[0], str)
-                    or (
-                        isinstance(text[0], (list, tuple))
-                        and (len(text[0]) == 0 or isinstance(text[0][0], str))
-                    )
-                )
-            )
-        ), (
-            "text input must of type `str` (single example), `List[str]` (batch or single pretokenized example) "
-            "or `List[List[str]]` (batch of pretokenized examples)."
-        )
-
-        assert (
-            text_pair is None
-            or isinstance(text_pair, str)
-            or (
-                isinstance(text_pair, (list, tuple))
-                and (
-                    len(text_pair) == 0
-                    or (
-                        isinstance(text_pair[0], str)
-                        or (
-                            isinstance(text_pair[0], (list, tuple))
-                            and (
-                                len(text_pair[0]) == 0
-                                or isinstance(text_pair[0][0], str)
-                            )
-                        )
-                    )
-                )
-            )
-        ), (
-            "text_pair input must of type `str` (single example), `List[str]` (batch or single pretokenized example) "
-            "or `List[List[str]]` (batch of pretokenized examples)."
-        )
-
-        is_batched = bool(
-            (not is_split_into_words and isinstance(text, (list, tuple)))
-            or (
-                is_split_into_words
-                and isinstance(text, (list, tuple))
-                and text
-                and isinstance(text[0], (list, tuple))
-            )
-        )
-
-        if is_batched:
-            batch_text_or_text_pairs = (
-                list(zip(text, text_pair)) if text_pair is not None else text
-            )
-=======
         )
 
     def _save_pretrained(
@@ -2594,7 +1289,6 @@
 
         if is_batched:
             batch_text_or_text_pairs = list(zip(text, text_pair)) if text_pair is not None else text
->>>>>>> eef0aa1d
             return self.batch_encode_plus(
                 batch_text_or_text_pairs=batch_text_or_text_pairs,
                 add_special_tokens=add_special_tokens,
@@ -2635,334 +1329,6 @@
                 verbose=verbose,
                 **kwargs,
             )
-<<<<<<< HEAD
-
-    def encode_plus(
-        self,
-        text: Union[TextInput, PreTokenizedInput, EncodedInput],
-        text_pair: Optional[Union[TextInput, PreTokenizedInput, EncodedInput]] = None,
-        add_special_tokens: bool = True,
-        padding: Union[bool, str, PaddingStrategy] = False,
-        truncation: Union[bool, str, TruncationStrategy] = False,
-        max_length: Optional[int] = None,
-        stride: int = 0,
-        is_split_into_words: bool = False,
-        pad_to_multiple_of: Optional[int] = None,
-        return_tensors: Optional[Union[str, TensorType]] = None,
-        return_token_type_ids: Optional[bool] = None,
-        return_attention_mask: Optional[bool] = None,
-        return_overflowing_tokens: bool = False,
-        return_special_tokens_mask: bool = False,
-        return_offsets_mapping: bool = False,
-        return_length: bool = False,
-        verbose: bool = True,
-        **kwargs,
-    ) -> BatchEncoding:
-        # Backward compatibility for 'truncation_strategy', 'pad_to_max_length'
-        (
-            padding_strategy,
-            truncation_strategy,
-            max_length,
-            kwargs,
-        ) = self._get_padding_truncation_strategies(
-            padding=padding,
-            truncation=truncation,
-            max_length=max_length,
-            pad_to_multiple_of=pad_to_multiple_of,
-            verbose=verbose,
-            **kwargs,
-        )
-
-        return self._encode_plus(
-            text=text,
-            text_pair=text_pair,
-            add_special_tokens=add_special_tokens,
-            padding_strategy=padding_strategy,
-            truncation_strategy=truncation_strategy,
-            max_length=max_length,
-            stride=stride,
-            is_split_into_words=is_split_into_words,
-            pad_to_multiple_of=pad_to_multiple_of,
-            return_tensors=return_tensors,
-            return_token_type_ids=return_token_type_ids,
-            return_attention_mask=return_attention_mask,
-            return_overflowing_tokens=return_overflowing_tokens,
-            return_special_tokens_mask=return_special_tokens_mask,
-            return_offsets_mapping=return_offsets_mapping,
-            return_length=return_length,
-            verbose=verbose,
-            **kwargs,
-        )
-
-    def _encode_plus(
-        self,
-        text: Union[TextInput, PreTokenizedInput, EncodedInput],
-        text_pair: Optional[Union[TextInput, PreTokenizedInput, EncodedInput]] = None,
-        add_special_tokens: bool = True,
-        padding_strategy: PaddingStrategy = PaddingStrategy.DO_NOT_PAD,
-        truncation_strategy: TruncationStrategy = TruncationStrategy.DO_NOT_TRUNCATE,
-        max_length: Optional[int] = None,
-        stride: int = 0,
-        is_split_into_words: bool = False,
-        pad_to_multiple_of: Optional[int] = None,
-        return_tensors: Optional[Union[str, TensorType]] = None,
-        return_token_type_ids: Optional[bool] = None,
-        return_attention_mask: Optional[bool] = None,
-        return_overflowing_tokens: bool = False,
-        return_special_tokens_mask: bool = False,
-        return_offsets_mapping: bool = False,
-        return_length: bool = False,
-        verbose: bool = True,
-        **kwargs,
-    ) -> BatchEncoding:
-        raise NotImplementedError
-
-    def batch_encode_plus(
-        self,
-        batch_text_or_text_pairs: Union[
-            List[TextInput],
-            List[TextInputPair],
-            List[PreTokenizedInput],
-            List[PreTokenizedInputPair],
-            List[EncodedInput],
-            List[EncodedInputPair],
-        ],
-        add_special_tokens: bool = True,
-        padding: Union[bool, str, PaddingStrategy] = False,
-        truncation: Union[bool, str, TruncationStrategy] = False,
-        max_length: Optional[int] = None,
-        stride: int = 0,
-        is_split_into_words: bool = False,
-        pad_to_multiple_of: Optional[int] = None,
-        return_tensors: Optional[Union[str, TensorType]] = None,
-        return_token_type_ids: Optional[bool] = None,
-        return_attention_mask: Optional[bool] = None,
-        return_overflowing_tokens: bool = False,
-        return_special_tokens_mask: bool = False,
-        return_offsets_mapping: bool = False,
-        return_length: bool = False,
-        verbose: bool = True,
-        **kwargs,
-    ) -> BatchEncoding:
-        # Backward compatibility for 'truncation_strategy', 'pad_to_max_length'
-        (
-            padding_strategy,
-            truncation_strategy,
-            max_length,
-            kwargs,
-        ) = self._get_padding_truncation_strategies(
-            padding=padding,
-            truncation=truncation,
-            max_length=max_length,
-            pad_to_multiple_of=pad_to_multiple_of,
-            verbose=verbose,
-            **kwargs,
-        )
-
-        return self._batch_encode_plus(
-            batch_text_or_text_pairs=batch_text_or_text_pairs,
-            add_special_tokens=add_special_tokens,
-            padding_strategy=padding_strategy,
-            truncation_strategy=truncation_strategy,
-            max_length=max_length,
-            stride=stride,
-            is_split_into_words=is_split_into_words,
-            pad_to_multiple_of=pad_to_multiple_of,
-            return_tensors=return_tensors,
-            return_token_type_ids=return_token_type_ids,
-            return_attention_mask=return_attention_mask,
-            return_overflowing_tokens=return_overflowing_tokens,
-            return_special_tokens_mask=return_special_tokens_mask,
-            return_offsets_mapping=return_offsets_mapping,
-            return_length=return_length,
-            verbose=verbose,
-            **kwargs,
-        )
-
-    def _batch_encode_plus(
-        self,
-        batch_text_or_text_pairs: Union[
-            List[TextInput],
-            List[TextInputPair],
-            List[PreTokenizedInput],
-            List[PreTokenizedInputPair],
-            List[EncodedInput],
-            List[EncodedInputPair],
-        ],
-        add_special_tokens: bool = True,
-        padding_strategy: PaddingStrategy = PaddingStrategy.DO_NOT_PAD,
-        truncation_strategy: TruncationStrategy = TruncationStrategy.DO_NOT_TRUNCATE,
-        max_length: Optional[int] = None,
-        stride: int = 0,
-        is_split_into_words: bool = False,
-        pad_to_multiple_of: Optional[int] = None,
-        return_tensors: Optional[Union[str, TensorType]] = None,
-        return_token_type_ids: Optional[bool] = None,
-        return_attention_mask: Optional[bool] = None,
-        return_overflowing_tokens: bool = False,
-        return_special_tokens_mask: bool = False,
-        return_offsets_mapping: bool = False,
-        return_length: bool = False,
-        verbose: bool = True,
-        **kwargs,
-    ) -> BatchEncoding:
-        raise NotImplementedError
-
-    def pad(
-        self,
-        encoded_inputs: Union[
-            BatchEncoding,
-            List[BatchEncoding],
-            Dict[str, EncodedInput],
-            Dict[str, List[EncodedInput]],
-            List[Dict[str, EncodedInput]],
-        ],
-        padding: Union[bool, str, PaddingStrategy] = True,
-        max_length: Optional[int] = None,
-        pad_to_multiple_of: Optional[int] = None,
-        return_attention_mask: Optional[bool] = None,
-        return_tensors: Optional[Union[str, TensorType]] = None,
-        verbose: bool = True,
-    ) -> BatchEncoding:
-        # If we have a list of dicts, let's convert it in a dict of lists
-        # We do this to allow using this method as a collate_fn function in PyTorch Dataloader
-        if isinstance(encoded_inputs, (list, tuple)) and isinstance(
-            encoded_inputs[0], (dict, BatchEncoding)
-        ):
-            encoded_inputs = {
-                key: [example[key] for example in encoded_inputs]
-                for key in encoded_inputs[0].keys()
-            }
-
-        # The model's main input name, usually `input_ids`, has be passed for padding
-        if self.model_input_names[0] not in encoded_inputs:
-            raise ValueError(
-                "You should supply an encoding or a list of encodings to this method"
-                f"that includes {self.model_input_names[0]}, but you provided {list(encoded_inputs.keys())}"
-            )
-
-        required_input = encoded_inputs[self.model_input_names[0]]
-
-        if not required_input:
-            if return_attention_mask:
-                encoded_inputs["attention_mask"] = []
-            return encoded_inputs
-
-        # If we have PyTorch/TF/NumPy tensors/arrays as inputs, we cast them as python objects
-        # and rebuild them afterwards if no return_tensors is specified
-        # Note that we lose the specific device the tensor may be on for PyTorch
-
-        first_element = required_input[0]
-        if isinstance(first_element, (list, tuple)):
-            # first_element might be an empty list/tuple in some edge cases so we grab the first non empty element.
-            index = 0
-            while len(required_input[index]) == 0:
-                index += 1
-            if index < len(required_input):
-                first_element = required_input[index][0]
-        # At this state, if `first_element` is still a list/tuple, it's an empty one so there is nothing to do.
-        if not isinstance(first_element, (int, list, tuple)):
-            if is_tf_available() and _is_tensorflow(first_element):
-                return_tensors = "tf" if return_tensors is None else return_tensors
-            elif is_torch_available() and _is_torch(first_element):
-                return_tensors = "pt" if return_tensors is None else return_tensors
-            elif isinstance(first_element, np.ndarray):
-                return_tensors = "np" if return_tensors is None else return_tensors
-            else:
-                raise ValueError(
-                    f"type of {first_element} unknown: {type(first_element)}. "
-                    f"Should be one of a python, numpy, pytorch or tensorflow object."
-                )
-
-            for key, value in encoded_inputs.items():
-                encoded_inputs[key] = to_py_obj(value)
-
-        # Convert padding_strategy in PaddingStrategy
-        padding_strategy, _, max_length, _ = self._get_padding_truncation_strategies(
-            padding=padding, max_length=max_length, verbose=verbose
-        )
-
-        required_input = encoded_inputs[self.model_input_names[0]]
-        if required_input and not isinstance(required_input[0], (list, tuple)):
-            encoded_inputs = self._pad(
-                encoded_inputs,
-                max_length=max_length,
-                padding_strategy=padding_strategy,
-                pad_to_multiple_of=pad_to_multiple_of,
-                return_attention_mask=return_attention_mask,
-            )
-            return BatchEncoding(encoded_inputs, tensor_type=return_tensors)
-
-        batch_size = len(required_input)
-        assert all(
-            len(v) == batch_size for v in encoded_inputs.values()
-        ), "Some items in the output dictionary have a different batch size than others."
-
-        if padding_strategy == PaddingStrategy.LONGEST:
-            max_length = max(len(inputs) for inputs in required_input)
-            padding_strategy = PaddingStrategy.MAX_LENGTH
-
-        batch_outputs = {}
-        for i in range(batch_size):
-            inputs = dict((k, v[i]) for k, v in encoded_inputs.items())
-            outputs = self._pad(
-                inputs,
-                max_length=max_length,
-                padding_strategy=padding_strategy,
-                pad_to_multiple_of=pad_to_multiple_of,
-                return_attention_mask=return_attention_mask,
-            )
-
-            for key, value in outputs.items():
-                if key not in batch_outputs:
-                    batch_outputs[key] = []
-                batch_outputs[key].append(value)
-
-        return BatchEncoding(batch_outputs, tensor_type=return_tensors)
-
-    def create_token_type_ids_from_sequences(
-        self, token_ids_0: List[int], token_ids_1: Optional[List[int]] = None
-    ) -> List[int]:
-        if token_ids_1 is None:
-            return len(token_ids_0) * [0]
-        return [0] * len(token_ids_0) + [1] * len(token_ids_1)
-
-    def build_inputs_with_special_tokens(
-        self, token_ids_0: List[int], token_ids_1: Optional[List[int]] = None
-    ) -> List[int]:
-        if token_ids_1 is None:
-            return token_ids_0
-        return token_ids_0 + token_ids_1
-
-    def prepare_for_model(
-        self,
-        ids: List[int],
-        pair_ids: Optional[List[int]] = None,
-        add_special_tokens: bool = True,
-        padding: Union[bool, str, PaddingStrategy] = False,
-        truncation: Union[bool, str, TruncationStrategy] = False,
-        max_length: Optional[int] = None,
-        stride: int = 0,
-        pad_to_multiple_of: Optional[int] = None,
-        return_tensors: Optional[Union[str, TensorType]] = None,
-        return_token_type_ids: Optional[bool] = None,
-        return_attention_mask: Optional[bool] = None,
-        return_overflowing_tokens: bool = False,
-        return_special_tokens_mask: bool = False,
-        return_offsets_mapping: bool = False,
-        return_length: bool = False,
-        verbose: bool = True,
-        prepend_batch_axis: bool = False,
-        **kwargs,
-    ) -> BatchEncoding:
-        # Backward compatibility for 'truncation_strategy', 'pad_to_max_length'
-        (
-            padding_strategy,
-            truncation_strategy,
-            max_length,
-            kwargs,
-        ) = self._get_padding_truncation_strategies(
-=======
 
     def encode_plus(
             self,
@@ -2987,7 +1353,6 @@
     ) -> BatchEncoding:
         # Backward compatibility for 'truncation_strategy', 'pad_to_max_length'
         padding_strategy, truncation_strategy, max_length, kwargs = self._get_padding_truncation_strategies(
->>>>>>> eef0aa1d
             padding=padding,
             truncation=truncation,
             max_length=max_length,
@@ -2996,77 +1361,6 @@
             **kwargs,
         )
 
-<<<<<<< HEAD
-        pair = bool(pair_ids is not None)
-        len_ids = len(ids)
-        len_pair_ids = len(pair_ids) if pair else 0
-
-        if return_token_type_ids and not add_special_tokens:
-            raise ValueError(
-                "Asking to return token_type_ids while setting add_special_tokens to False "
-                "results in an undefined behavior. Please set add_special_tokens to True or "
-                "set return_token_type_ids to None."
-            )
-
-        # Load from model defaults
-        if return_token_type_ids is None:
-            return_token_type_ids = "token_type_ids" in self.model_input_names
-        if return_attention_mask is None:
-            return_attention_mask = "attention_mask" in self.model_input_names
-
-        encoded_inputs = {}
-
-        # Compute the total size of the returned encodings
-        total_len = (
-            len_ids
-            + len_pair_ids
-            + (self.num_special_tokens_to_add(pair=pair) if add_special_tokens else 0)
-        )
-
-        # Truncation: Handle max sequence length
-        overflowing_tokens = []
-        if (
-            truncation_strategy != TruncationStrategy.DO_NOT_TRUNCATE
-            and max_length
-            and total_len > max_length
-        ):
-            ids, pair_ids, overflowing_tokens = self.truncate_sequences(
-                ids,
-                pair_ids=pair_ids,
-                num_tokens_to_remove=total_len - max_length,
-                truncation_strategy=truncation_strategy,
-                stride=stride,
-            )
-
-        if return_overflowing_tokens:
-            encoded_inputs["overflowing_tokens"] = overflowing_tokens
-            encoded_inputs["num_truncated_tokens"] = total_len - max_length
-
-        # Add special tokens
-        if add_special_tokens:
-            sequence = self.build_inputs_with_special_tokens(ids, pair_ids)
-            token_type_ids = self.create_token_type_ids_from_sequences(ids, pair_ids)
-        else:
-            sequence = ids + pair_ids if pair else ids
-            token_type_ids = [0] * len(ids) + ([0] * len(pair_ids) if pair else [])
-
-        # Build output dictionary
-        encoded_inputs["input_ids"] = sequence
-        if return_token_type_ids:
-            encoded_inputs["token_type_ids"] = token_type_ids
-        if return_special_tokens_mask:
-            if add_special_tokens:
-                encoded_inputs["special_tokens_mask"] = self.get_special_tokens_mask(
-                    ids, pair_ids
-                )
-            else:
-                encoded_inputs["special_tokens_mask"] = [0] * len(sequence)
-
-        # Check lengths
-        self._eventual_warn_about_too_long_sequence(
-            encoded_inputs["input_ids"], max_length, verbose
-        )
-=======
         return self._encode_plus(
             text=text,
             text_pair=text_pair,
@@ -3406,7 +1700,6 @@
 
         # Check lengths
         self._eventual_warn_about_too_long_sequence(encoded_inputs["input_ids"], max_length, verbose)
->>>>>>> eef0aa1d
 
         # Padding
         if padding_strategy != PaddingStrategy.DO_NOT_PAD or return_attention_mask:
@@ -3422,33 +1715,18 @@
             encoded_inputs["length"] = len(encoded_inputs["input_ids"])
 
         batch_outputs = BatchEncoding(
-<<<<<<< HEAD
-            encoded_inputs,
-            tensor_type=return_tensors,
-            prepend_batch_axis=prepend_batch_axis,
-=======
             encoded_inputs, tensor_type=return_tensors, prepend_batch_axis=prepend_batch_axis
->>>>>>> eef0aa1d
         )
 
         return batch_outputs
 
     def truncate_sequences(
-<<<<<<< HEAD
-        self,
-        ids: List[int],
-        pair_ids: Optional[List[int]] = None,
-        num_tokens_to_remove: int = 0,
-        truncation_strategy: Union[str, TruncationStrategy] = "longest_first",
-        stride: int = 0,
-=======
             self,
             ids: List[int],
             pair_ids: Optional[List[int]] = None,
             num_tokens_to_remove: int = 0,
             truncation_strategy: Union[str, TruncationStrategy] = "longest_first",
             stride: int = 0,
->>>>>>> eef0aa1d
     ) -> Tuple[List[int], List[int], List[int]]:
         if num_tokens_to_remove <= 0:
             return ids, pair_ids, []
@@ -3478,14 +1756,7 @@
                 window_len = min(len(ids), stride + num_tokens_to_remove)
                 overflowing_tokens = ids[-window_len:]
                 ids = ids[:-num_tokens_to_remove]
-<<<<<<< HEAD
-        elif (
-            truncation_strategy == TruncationStrategy.ONLY_SECOND
-            and pair_ids is not None
-        ):
-=======
         elif truncation_strategy == TruncationStrategy.ONLY_SECOND and pair_ids is not None:
->>>>>>> eef0aa1d
             if len(pair_ids) > num_tokens_to_remove:
                 window_len = min(len(pair_ids), stride + num_tokens_to_remove)
                 overflowing_tokens = pair_ids[-window_len:]
@@ -3494,21 +1765,12 @@
         return (ids, pair_ids, overflowing_tokens)
 
     def _pad(
-<<<<<<< HEAD
-        self,
-        encoded_inputs: Union[Dict[str, EncodedInput], BatchEncoding],
-        max_length: Optional[int] = None,
-        padding_strategy: PaddingStrategy = PaddingStrategy.DO_NOT_PAD,
-        pad_to_multiple_of: Optional[int] = None,
-        return_attention_mask: Optional[bool] = None,
-=======
             self,
             encoded_inputs: Union[Dict[str, EncodedInput], BatchEncoding],
             max_length: Optional[int] = None,
             padding_strategy: PaddingStrategy = PaddingStrategy.DO_NOT_PAD,
             pad_to_multiple_of: Optional[int] = None,
             return_attention_mask: Optional[bool] = None,
->>>>>>> eef0aa1d
     ) -> dict:
         # Load from model defaults
         if return_attention_mask is None:
@@ -3519,107 +1781,6 @@
         if padding_strategy == PaddingStrategy.LONGEST:
             max_length = len(required_input)
 
-<<<<<<< HEAD
-        if (
-            max_length is not None
-            and pad_to_multiple_of is not None
-            and (max_length % pad_to_multiple_of != 0)
-        ):
-            max_length = ((max_length // pad_to_multiple_of) + 1) * pad_to_multiple_of
-
-        needs_to_be_padded = (
-            padding_strategy != PaddingStrategy.DO_NOT_PAD
-            and len(required_input) != max_length
-        )
-
-        if needs_to_be_padded:
-            difference = max_length - len(required_input)
-            if self.padding_side == "right":
-                if return_attention_mask:
-                    encoded_inputs["attention_mask"] = [1] * len(required_input) + [
-                        0
-                    ] * difference
-                if "token_type_ids" in encoded_inputs:
-                    encoded_inputs["token_type_ids"] = (
-                        encoded_inputs["token_type_ids"]
-                        + [self.pad_token_type_id] * difference
-                    )
-                if "special_tokens_mask" in encoded_inputs:
-                    encoded_inputs["special_tokens_mask"] = (
-                        encoded_inputs["special_tokens_mask"] + [1] * difference
-                    )
-                encoded_inputs[self.model_input_names[0]] = (
-                    required_input + [self.pad_token_id] * difference
-                )
-            elif self.padding_side == "left":
-                if return_attention_mask:
-                    encoded_inputs["attention_mask"] = [0] * difference + [1] * len(
-                        required_input
-                    )
-                if "token_type_ids" in encoded_inputs:
-                    encoded_inputs["token_type_ids"] = [
-                        self.pad_token_type_id
-                    ] * difference + encoded_inputs["token_type_ids"]
-                if "special_tokens_mask" in encoded_inputs:
-                    encoded_inputs["special_tokens_mask"] = [
-                        1
-                    ] * difference + encoded_inputs["special_tokens_mask"]
-                encoded_inputs[self.model_input_names[0]] = [
-                    self.pad_token_id
-                ] * difference + required_input
-            else:
-                raise ValueError("Invalid padding strategy:" + str(self.padding_side))
-        elif return_attention_mask and "attention_mask" not in encoded_inputs:
-            encoded_inputs["attention_mask"] = [1] * len(required_input)
-
-        return encoded_inputs
-
-    def convert_tokens_to_string(self, tokens: List[str]) -> str:
-        raise NotImplementedError
-
-    def batch_decode(
-        self,
-        sequences: Union[
-            List[int], List[List[int]], "np.ndarray", "torch.Tensor", "tf.Tensor"
-        ],
-        skip_special_tokens: bool = False,
-        clean_up_tokenization_spaces: bool = True,
-        **kwargs,
-    ) -> List[str]:
-        return [
-            self.decode(
-                seq,
-                skip_special_tokens=skip_special_tokens,
-                clean_up_tokenization_spaces=clean_up_tokenization_spaces,
-                **kwargs,
-            )
-            for seq in sequences
-        ]
-
-    def decode(
-        self,
-        token_ids: Union[int, List[int], "np.ndarray", "torch.Tensor", "tf.Tensor"],
-        skip_special_tokens: bool = False,
-        clean_up_tokenization_spaces: bool = True,
-        **kwargs,
-    ) -> str:
-        # Convert inputs to python lists
-        token_ids = to_py_obj(token_ids)
-
-        return self._decode(
-            token_ids=token_ids,
-            skip_special_tokens=skip_special_tokens,
-            clean_up_tokenization_spaces=clean_up_tokenization_spaces,
-            **kwargs,
-        )
-
-    def _decode(
-        self,
-        token_ids: Union[int, List[int]],
-        skip_special_tokens: bool = False,
-        clean_up_tokenization_spaces: bool = True,
-        **kwargs,
-=======
         if max_length is not None and pad_to_multiple_of is not None and (max_length % pad_to_multiple_of != 0):
             max_length = ((max_length // pad_to_multiple_of) + 1) * pad_to_multiple_of
 
@@ -3697,20 +1858,12 @@
             skip_special_tokens: bool = False,
             clean_up_tokenization_spaces: bool = True,
             **kwargs
->>>>>>> eef0aa1d
     ) -> str:
         raise NotImplementedError
 
     def get_special_tokens_mask(
-<<<<<<< HEAD
-        self,
-        token_ids_0: List[int],
-        token_ids_1: Optional[List[int]] = None,
-        already_has_special_tokens: bool = False,
-=======
             self, token_ids_0: List[int], token_ids_1: Optional[List[int]] = None,
             already_has_special_tokens: bool = False
->>>>>>> eef0aa1d
     ) -> List[int]:
         assert already_has_special_tokens and token_ids_1 is None, (
             "You cannot use ``already_has_special_tokens=False`` with this tokenizer. "
@@ -3718,95 +1871,6 @@
             "Or set `return_special_tokens_mask=True` when calling the encoding method "
             "to get the special tokens mask in any tokenizer. "
         )
-<<<<<<< HEAD
-
-        all_special_ids = self.all_special_ids  # cache the property
-
-        special_tokens_mask = [
-            1 if token in all_special_ids else 0 for token in token_ids_0
-        ]
-
-        return special_tokens_mask
-
-    @staticmethod
-    def clean_up_tokenization(out_string: str) -> str:
-        """
-        Clean up a list of simple English tokenization artifacts like spaces before punctuations and abbreviated forms.
-        Args:
-            out_string (:obj:`str`): The text to clean up.
-        Returns:
-            :obj:`str`: The cleaned-up string.
-        """
-        out_string = (
-            out_string.replace(" .", ".")
-            .replace(" ?", "?")
-            .replace(" !", "!")
-            .replace(" ,", ",")
-            .replace(" ' ", "'")
-            .replace(" n't", "n't")
-            .replace(" 'm", "'m")
-            .replace(" 's", "'s")
-            .replace(" 've", "'ve")
-            .replace(" 're", "'re")
-        )
-        return out_string
-
-    def _eventual_warn_about_too_long_sequence(
-        self, ids: List[int], max_length: Optional[int], verbose: bool
-    ):
-        if max_length is None and len(ids) > self.model_max_length and verbose:
-            self.deprecation_warnings[
-                "sequence-length-is-longer-than-the-specified-maximum"
-            ] = True
-
-    @contextmanager
-    def as_target_tokenizer(self):
-        yield
-
-    def prepare_seq2seq_batch(
-        self,
-        src_texts: List[str],
-        tgt_texts: Optional[List[str]] = None,
-        max_length: Optional[int] = None,
-        max_target_length: Optional[int] = None,
-        padding: str = "longest",
-        return_tensors: str = None,
-        truncation: bool = True,
-        **kwargs,
-    ) -> BatchEncoding:
-        # mBART-specific kwargs that should be ignored by other models.
-        kwargs.pop("src_lang", None)
-        kwargs.pop("tgt_lang", None)
-        if max_length is None:
-            max_length = self.model_max_length
-        model_inputs = self(
-            src_texts,
-            add_special_tokens=True,
-            return_tensors=return_tensors,
-            max_length=max_length,
-            padding=padding,
-            truncation=truncation,
-            **kwargs,
-        )
-        if tgt_texts is None:
-            return model_inputs
-        # Process tgt_texts
-        if max_target_length is None:
-            max_target_length = max_length
-        with self.as_target_tokenizer():
-            labels = self(
-                tgt_texts,
-                add_special_tokens=True,
-                return_tensors=return_tensors,
-                padding=padding,
-                max_length=max_target_length,
-                truncation=truncation,
-                **kwargs,
-            )
-        model_inputs["labels"] = labels["input_ids"]
-        return model_inputs
-
-=======
 
         all_special_ids = self.all_special_ids  # cache the property
 
@@ -3888,7 +1952,6 @@
         model_inputs["labels"] = labels["input_ids"]
         return model_inputs
 
->>>>>>> eef0aa1d
 
 class PreTrainedTokenizer(PreTrainedTokenizerBase):
     def __init__(self, **kwargs):
@@ -3924,15 +1987,7 @@
         """
         return self.vocab_size + len(self.added_tokens_encoder)
 
-<<<<<<< HEAD
-    def _add_tokens(
-        self,
-        new_tokens: Union[List[str], List[AddedToken]],
-        special_tokens: bool = False,
-    ) -> int:
-=======
     def _add_tokens(self, new_tokens: Union[List[str], List[AddedToken]], special_tokens: bool = False) -> int:
->>>>>>> eef0aa1d
         """
         Add a list of new tokens to the tokenizer class. If the new tokens are not in the vocabulary, they are added to
         it with indices starting from length of the current vocabulary.
@@ -3958,25 +2013,6 @@
         tokens_to_add = []
         for token in new_tokens:
             assert isinstance(token, str)
-<<<<<<< HEAD
-            if (
-                not special_tokens
-                and hasattr(self, "do_lower_case")
-                and self.do_lower_case
-            ):
-                token = token.lower()
-            if (
-                token != self.unk_token
-                and self.convert_tokens_to_ids(token)
-                == self.convert_tokens_to_ids(self.unk_token)
-                and token not in tokens_to_add
-            ):
-                tokens_to_add.append(token)
-
-        added_tok_encoder = dict(
-            (tok, len(self) + i) for i, tok in enumerate(tokens_to_add)
-        )
-=======
             if not special_tokens and hasattr(self, "do_lower_case") and self.do_lower_case:
                 token = token.lower()
             if (
@@ -3987,28 +2023,16 @@
                 tokens_to_add.append(token)
 
         added_tok_encoder = dict((tok, len(self) + i) for i, tok in enumerate(tokens_to_add))
->>>>>>> eef0aa1d
         added_tok_decoder = {v: k for k, v in added_tok_encoder.items()}
         self.added_tokens_encoder.update(added_tok_encoder)
         self.added_tokens_decoder.update(added_tok_decoder)
 
         # Make sure we don't split on any special tokens (even they were already in the vocab before e.g. for Albert)
         if special_tokens:
-<<<<<<< HEAD
-            self.unique_no_split_tokens = sorted(
-                set(self.unique_no_split_tokens).union(set(new_tokens))
-            )
-        else:
-            # Or on the newly added tokens
-            self.unique_no_split_tokens = sorted(
-                set(self.unique_no_split_tokens).union(set(tokens_to_add))
-            )
-=======
             self.unique_no_split_tokens = sorted(set(self.unique_no_split_tokens).union(set(new_tokens)))
         else:
             # Or on the newly added tokens
             self.unique_no_split_tokens = sorted(set(self.unique_no_split_tokens).union(set(tokens_to_add)))
->>>>>>> eef0aa1d
 
         return len(tokens_to_add)
 
@@ -4027,34 +2051,6 @@
         """
         token_ids_0 = []
         token_ids_1 = []
-<<<<<<< HEAD
-        return len(
-            self.build_inputs_with_special_tokens(
-                token_ids_0, token_ids_1 if pair else None
-            )
-        )
-
-    def tokenize(self, text: TextInput, **kwargs) -> List[str]:
-        """
-        Converts a string in a sequence of tokens, using the tokenizer.
-        Split in words for word-based vocabulary or sub-words for sub-word-based vocabularies
-        (BPE/SentencePieces/WordPieces). Takes care of added tokens.
-        Args:
-            text (:obj:`str`):
-                The sequence to be encoded.
-            **kwargs (additional keyword arguments):
-                Passed along to the model-specific ``prepare_for_tokenization`` preprocessing method.
-        Returns:
-            :obj:`List[str]`: The list of tokens.
-        """
-        # Simple mapping string => AddedToken for special tokens with specific tokenization behaviors
-        all_special_tokens_extended = dict(
-            (str(t), t)
-            for t in self.all_special_tokens_extended
-            if isinstance(t, AddedToken)
-        )
-
-=======
         return len(self.build_inputs_with_special_tokens(token_ids_0, token_ids_1 if pair else None))
 
     def tokenize(self, text: TextInput, **kwargs) -> List[str]:
@@ -4075,103 +2071,11 @@
             (str(t), t) for t in self.all_special_tokens_extended if isinstance(t, AddedToken)
         )
 
->>>>>>> eef0aa1d
         text, kwargs = self.prepare_for_tokenization(text, **kwargs)
 
         # TODO: should this be in the base class?
         if hasattr(self, "do_lower_case") and self.do_lower_case:
             # convert non-special tokens to lowercase
-<<<<<<< HEAD
-            escaped_special_toks = [
-                re.escape(s_tok) for s_tok in self.all_special_tokens
-            ]
-            pattern = r"(" + r"|".join(escaped_special_toks) + r")|" + r"(.+?)"
-            text = re.sub(
-                pattern, lambda m: m.groups()[0] or m.groups()[1].lower(), text
-            )
-
-        def split_on_token(tok, text):
-            result = []
-            tok_extended = all_special_tokens_extended.get(tok, None)
-            split_text = text.split(tok)
-            full_word = ""
-            for i, sub_text in enumerate(split_text):
-                # AddedToken can control whitespace stripping around them.
-                # We use them for GPT2 and Roberta to have different behavior depending on the special token
-                # Cf. https://github.com/huggingface/transformers/pull/2778
-                # and https://github.com/huggingface/transformers/issues/3788
-                if isinstance(tok_extended, AddedToken):
-                    if tok_extended.single_word:
-                        # Try to avoid splitting on token
-                        if (
-                            i < len(split_text) - 1
-                            and not _is_end_of_word(sub_text)
-                            and not _is_start_of_word(split_text[i + 1])
-                        ):
-                            # Don't extract the special token
-                            full_word += sub_text + tok
-                        elif full_word:
-                            full_word += sub_text
-                            result.append(full_word)
-                            full_word = ""
-                            continue
-                    # Strip white spaces on the right
-                    if tok_extended.rstrip and i > 0:
-                        # A bit counter-intuitive but we strip the left of the string
-                        # since tok_extended.rstrip means the special token is eating all white spaces on its right
-                        sub_text = sub_text.lstrip()
-                    # Strip white spaces on the left
-                    if tok_extended.lstrip and i < len(split_text) - 1:
-                        sub_text = sub_text.rstrip()  # Opposite here
-                else:
-                    # We strip left and right by default
-                    if i < len(split_text) - 1:
-                        sub_text = sub_text.rstrip()
-                    if i > 0:
-                        sub_text = sub_text.lstrip()
-
-                if i == 0 and not sub_text:
-                    result.append(tok)
-                elif i == len(split_text) - 1:
-                    if sub_text:
-                        result.append(sub_text)
-                    else:
-                        pass
-                else:
-                    if sub_text:
-                        result.append(sub_text)
-                    result.append(tok)
-            return result
-
-        def split_on_tokens(tok_list, text):
-            if not text.strip():
-                return []
-            if not tok_list:
-                return self._tokenize(text)
-
-            tokenized_text = []
-            text_list = [text]
-            for tok in tok_list:
-                tokenized_text = []
-                for sub_text in text_list:
-                    if sub_text not in self.unique_no_split_tokens:
-                        tokenized_text.extend(split_on_token(tok, sub_text))
-                    else:
-                        tokenized_text.append(sub_text)
-                text_list = tokenized_text
-
-            return list(
-                itertools.chain.from_iterable(
-                    (
-                        self._tokenize(token)
-                        if token not in self.unique_no_split_tokens
-                        else [token]
-                        for token in tokenized_text
-                    )
-                )
-            )
-
-=======
             escaped_special_toks = [re.escape(s_tok) for s_tok in self.all_special_tokens]
             pattern = r"(" + r"|".join(escaped_special_toks) + r")|" + r"(.+?)"
             text = re.sub(pattern, lambda m: m.groups()[0] or m.groups()[1].lower(), text)
@@ -4255,7 +2159,6 @@
                 )
             )
 
->>>>>>> eef0aa1d
         no_split_token = self.unique_no_split_tokens
         tokenized_text = split_on_tokens(no_split_token, text)
         return tokenized_text
@@ -4268,13 +2171,7 @@
         """
         raise NotImplementedError
 
-<<<<<<< HEAD
-    def convert_tokens_to_ids(
-        self, tokens: Union[str, List[str]]
-    ) -> Union[int, List[int]]:
-=======
     def convert_tokens_to_ids(self, tokens: Union[str, List[str]]) -> Union[int, List[int]]:
->>>>>>> eef0aa1d
         """
         Converts a token string (or a sequence of tokens) in a single integer id (or a sequence of ids), using the
         vocabulary.
@@ -4306,27 +2203,6 @@
         raise NotImplementedError
 
     def _encode_plus(
-<<<<<<< HEAD
-        self,
-        text: Union[TextInput, PreTokenizedInput, EncodedInput],
-        text_pair: Optional[Union[TextInput, PreTokenizedInput, EncodedInput]] = None,
-        add_special_tokens: bool = True,
-        padding_strategy: PaddingStrategy = PaddingStrategy.DO_NOT_PAD,
-        truncation_strategy: TruncationStrategy = TruncationStrategy.DO_NOT_TRUNCATE,
-        max_length: Optional[int] = None,
-        stride: int = 0,
-        is_split_into_words: bool = False,
-        pad_to_multiple_of: Optional[int] = None,
-        return_tensors: Optional[Union[str, TensorType]] = None,
-        return_token_type_ids: Optional[bool] = None,
-        return_attention_mask: Optional[bool] = None,
-        return_overflowing_tokens: bool = False,
-        return_special_tokens_mask: bool = False,
-        return_offsets_mapping: bool = False,
-        return_length: bool = False,
-        verbose: bool = True,
-        **kwargs,
-=======
             self,
             text: Union[TextInput, PreTokenizedInput, EncodedInput],
             text_pair: Optional[Union[TextInput, PreTokenizedInput, EncodedInput]] = None,
@@ -4346,45 +2222,20 @@
             return_length: bool = False,
             verbose: bool = True,
             **kwargs
->>>>>>> eef0aa1d
     ) -> BatchEncoding:
         def get_input_ids(text):
             if isinstance(text, str):
                 tokens = self.tokenize(text, **kwargs)
                 return self.convert_tokens_to_ids(tokens)
-<<<<<<< HEAD
-            elif (
-                isinstance(text, (list, tuple))
-                and len(text) > 0
-                and isinstance(text[0], str)
-            ):
-                if is_split_into_words:
-                    tokens = list(
-                        itertools.chain(
-                            *(
-                                self.tokenize(t, is_split_into_words=True, **kwargs)
-                                for t in text
-                            )
-                        )
-=======
             elif isinstance(text, (list, tuple)) and len(text) > 0 and isinstance(text[0], str):
                 if is_split_into_words:
                     tokens = list(
                         itertools.chain(*(self.tokenize(t, is_split_into_words=True, **kwargs) for t in text))
->>>>>>> eef0aa1d
                     )
                     return self.convert_tokens_to_ids(tokens)
                 else:
                     return self.convert_tokens_to_ids(text)
-<<<<<<< HEAD
-            elif (
-                isinstance(text, (list, tuple))
-                and len(text) > 0
-                and isinstance(text[0], int)
-            ):
-=======
             elif isinstance(text, (list, tuple)) and len(text) > 0 and isinstance(text[0], int):
->>>>>>> eef0aa1d
                 return text
             else:
                 if is_split_into_words:
@@ -4404,7 +2255,6 @@
                 "More information on available tokenizers at "
                 "https://github.com/huggingface/transformers/pull/2674"
             )
-<<<<<<< HEAD
 
         first_ids = get_input_ids(text)
         second_ids = get_input_ids(text_pair) if text_pair is not None else None
@@ -4425,288 +2275,6 @@
             return_overflowing_tokens=return_overflowing_tokens,
             return_special_tokens_mask=return_special_tokens_mask,
             return_length=return_length,
-            verbose=verbose,
-        )
-
-    def _batch_encode_plus(
-        self,
-        batch_text_or_text_pairs: Union[
-            List[TextInput],
-            List[TextInputPair],
-            List[PreTokenizedInput],
-            List[PreTokenizedInputPair],
-            List[EncodedInput],
-            List[EncodedInputPair],
-        ],
-        add_special_tokens: bool = True,
-        padding_strategy: PaddingStrategy = PaddingStrategy.DO_NOT_PAD,
-        truncation_strategy: TruncationStrategy = TruncationStrategy.DO_NOT_TRUNCATE,
-        max_length: Optional[int] = None,
-        stride: int = 0,
-        is_split_into_words: bool = False,
-        pad_to_multiple_of: Optional[int] = None,
-        return_tensors: Optional[Union[str, TensorType]] = None,
-        return_token_type_ids: Optional[bool] = None,
-        return_attention_mask: Optional[bool] = None,
-        return_overflowing_tokens: bool = False,
-        return_special_tokens_mask: bool = False,
-        return_offsets_mapping: bool = False,
-        return_length: bool = False,
-        verbose: bool = True,
-        **kwargs,
-    ) -> BatchEncoding:
-        def get_input_ids(text):
-            if isinstance(text, str):
-                tokens = self.tokenize(text, **kwargs)
-                return self.convert_tokens_to_ids(tokens)
-            elif (
-                isinstance(text, (list, tuple))
-                and len(text) > 0
-                and isinstance(text[0], str)
-            ):
-                if is_split_into_words:
-                    tokens = list(
-                        itertools.chain(
-                            *(
-                                self.tokenize(t, is_split_into_words=True, **kwargs)
-                                for t in text
-                            )
-                        )
-                    )
-                    return self.convert_tokens_to_ids(tokens)
-                else:
-                    return self.convert_tokens_to_ids(text)
-            elif (
-                isinstance(text, (list, tuple))
-                and len(text) > 0
-                and isinstance(text[0], int)
-            ):
-                return text
-            else:
-                raise ValueError(
-                    "Input is not valid. Should be a string, a list/tuple of strings or a list/tuple of integers."
-                )
-
-        if return_offsets_mapping:
-            raise NotImplementedError(
-                "return_offset_mapping is not available when using Python tokenizers."
-                "To use this feature, change your tokenizer to one deriving from "
-                "transformers.PreTrainedTokenizerFast."
-            )
-
-        input_ids = []
-        for ids_or_pair_ids in batch_text_or_text_pairs:
-            if not isinstance(ids_or_pair_ids, (list, tuple)):
-                ids, pair_ids = ids_or_pair_ids, None
-            elif is_split_into_words and not isinstance(
-                ids_or_pair_ids[0], (list, tuple)
-            ):
-                ids, pair_ids = ids_or_pair_ids, None
-            else:
-                ids, pair_ids = ids_or_pair_ids
-
-            first_ids = get_input_ids(ids)
-            second_ids = get_input_ids(pair_ids) if pair_ids is not None else None
-            input_ids.append((first_ids, second_ids))
-
-        batch_outputs = self._batch_prepare_for_model(
-            input_ids,
-            add_special_tokens=add_special_tokens,
-            padding_strategy=padding_strategy,
-            truncation_strategy=truncation_strategy,
-            max_length=max_length,
-            stride=stride,
-            pad_to_multiple_of=pad_to_multiple_of,
-=======
-
-        first_ids = get_input_ids(text)
-        second_ids = get_input_ids(text_pair) if text_pair is not None else None
-
-        return self.prepare_for_model(
-            first_ids,
-            pair_ids=second_ids,
-            add_special_tokens=add_special_tokens,
-            padding=padding_strategy.value,
-            truncation=truncation_strategy.value,
-            max_length=max_length,
-            stride=stride,
-            pad_to_multiple_of=pad_to_multiple_of,
-            return_tensors=return_tensors,
-            prepend_batch_axis=True,
->>>>>>> eef0aa1d
-            return_attention_mask=return_attention_mask,
-            return_token_type_ids=return_token_type_ids,
-            return_overflowing_tokens=return_overflowing_tokens,
-            return_special_tokens_mask=return_special_tokens_mask,
-            return_length=return_length,
-<<<<<<< HEAD
-            return_tensors=return_tensors,
-            verbose=verbose,
-        )
-
-        return BatchEncoding(batch_outputs)
-
-    def _batch_prepare_for_model(
-        self,
-        batch_ids_pairs: List[Union[PreTokenizedInputPair, Tuple[List[int], None]]],
-        add_special_tokens: bool = True,
-        padding_strategy: PaddingStrategy = PaddingStrategy.DO_NOT_PAD,
-        truncation_strategy: TruncationStrategy = TruncationStrategy.DO_NOT_TRUNCATE,
-        max_length: Optional[int] = None,
-        stride: int = 0,
-        pad_to_multiple_of: Optional[int] = None,
-        return_tensors: Optional[str] = None,
-        return_token_type_ids: Optional[bool] = None,
-        return_attention_mask: Optional[bool] = None,
-        return_overflowing_tokens: bool = False,
-        return_special_tokens_mask: bool = False,
-        return_length: bool = False,
-        verbose: bool = True,
-    ) -> BatchEncoding:
-        """
-        Prepares a sequence of input id, or a pair of sequences of inputs ids so that it can be used by the model. It
-        adds special tokens, truncates sequences if overflowing while taking into account the special tokens and
-        manages a moving window (with user defined stride) for overflowing tokens
-        Args:
-            batch_ids_pairs: list of tokenized input ids or input ids pairs
-        """
-
-        batch_outputs = {}
-        for first_ids, second_ids in batch_ids_pairs:
-            outputs = self.prepare_for_model(
-                first_ids,
-                second_ids,
-                add_special_tokens=add_special_tokens,
-                padding=PaddingStrategy.DO_NOT_PAD.value,  # we pad in batch afterward
-                truncation=truncation_strategy.value,
-                max_length=max_length,
-                stride=stride,
-                pad_to_multiple_of=None,  # we pad in batch afterward
-                return_attention_mask=False,  # we pad in batch afterward
-                return_token_type_ids=return_token_type_ids,
-                return_overflowing_tokens=return_overflowing_tokens,
-                return_special_tokens_mask=return_special_tokens_mask,
-                return_length=return_length,
-                return_tensors=None,  # We convert the whole batch to tensors at the end
-                prepend_batch_axis=False,
-                verbose=verbose,
-            )
-
-            for key, value in outputs.items():
-                if key not in batch_outputs:
-                    batch_outputs[key] = []
-                batch_outputs[key].append(value)
-
-        batch_outputs = self.pad(
-            batch_outputs,
-            padding=padding_strategy.value,
-            max_length=max_length,
-            pad_to_multiple_of=pad_to_multiple_of,
-            return_attention_mask=return_attention_mask,
-        )
-
-        batch_outputs = BatchEncoding(batch_outputs, tensor_type=return_tensors)
-
-        return batch_outputs
-
-    def prepare_for_tokenization(
-        self, text: str, is_split_into_words: bool = False, **kwargs
-    ) -> Tuple[str, Dict[str, Any]]:
-        """
-        Performs any necessary transformations before tokenization.
-        This method should pop the arguments from kwargs and return the remaining :obj:`kwargs` as well. We test the
-        :obj:`kwargs` at the end of the encoding process to be sure all the arguments have been used.
-        Args:
-            text (:obj:`str`):
-                The text to prepare.
-            is_split_into_words (:obj:`bool`, `optional`, defaults to :obj:`False`):
-                Whether or not the text has been pretokenized.
-            kwargs:
-                Keyword arguments to use for the tokenization.
-        Returns:
-            :obj:`Tuple[str, Dict[str, Any]]`: The prepared text and the unused kwargs.
-        """
-        return (text, kwargs)
-
-    def get_special_tokens_mask(
-        self,
-        token_ids_0: List,
-        token_ids_1: Optional[List] = None,
-        already_has_special_tokens: bool = False,
-    ) -> List[int]:
-        """
-        Retrieves sequence ids from a token list that has no special tokens added. This method is called when adding
-        special tokens using the tokenizer ``prepare_for_model`` or ``encode_plus`` methods.
-        Args:
-            token_ids_0 (:obj:`List[int]`):
-                List of ids of the first sequence.
-            token_ids_1 (:obj:`List[int]`, `optional`):
-                List of ids of the second sequence.
-            already_has_special_tokens (:obj:`bool`, `optional`, defaults to :obj:`False`):
-                Whether or not the token list is already formatted with special tokens for the model.
-        Returns:
-            A list of integers in the range [0, 1]: 1 for a special token, 0 for a sequence token.
-        """
-        return [0] * ((len(token_ids_1) if token_ids_1 else 0) + len(token_ids_0))
-
-    @overload
-    def convert_ids_to_tokens(self, ids: int, skip_special_tokens: bool = False) -> str:
-        ...
-
-    @overload
-    def convert_ids_to_tokens(
-        self, ids: List[int], skip_special_tokens: bool = False
-    ) -> List[str]:
-        ...
-
-    def convert_ids_to_tokens(
-        self, ids: Union[int, List[int]], skip_special_tokens: bool = False
-    ) -> Union[str, List[str]]:
-        """
-        Converts a single index or a sequence of indices in a token or a sequence of tokens, using the vocabulary and
-        added tokens.
-        Args:
-            ids (:obj:`int` or :obj:`List[int]`):
-                The token id (or token ids) to convert to tokens.
-            skip_special_tokens (:obj:`bool`, `optional`, defaults to :obj:`False`):
-                Whether or not to remove special tokens in the decoding.
-        Returns:
-            :obj:`str` or :obj:`List[str]`: The decoded token(s).
-        """
-        if isinstance(ids, int):
-            if ids in self.added_tokens_decoder:
-                return self.added_tokens_decoder[ids]
-            else:
-                return self._convert_id_to_token(ids)
-        tokens = []
-        for index in ids:
-            index = int(index)
-            if skip_special_tokens and index in self.all_special_ids:
-                continue
-            if index in self.added_tokens_decoder:
-                tokens.append(self.added_tokens_decoder[index])
-            else:
-                tokens.append(self._convert_id_to_token(index))
-        return tokens
-
-    def _convert_id_to_token(self, index: int) -> str:
-        raise NotImplementedError
-
-    def convert_tokens_to_string(self, tokens: List[str]) -> str:
-        return " ".join(tokens)
-
-    def _decode(
-        self,
-        token_ids: List[int],
-        skip_special_tokens: bool = False,
-        clean_up_tokenization_spaces: bool = True,
-        spaces_between_special_tokens: bool = True,
-    ) -> str:
-        filtered_tokens = self.convert_ids_to_tokens(
-            token_ids, skip_special_tokens=skip_special_tokens
-        )
-
-=======
             verbose=verbose,
         )
 
@@ -4948,7 +2516,6 @@
     ) -> str:
         filtered_tokens = self.convert_ids_to_tokens(token_ids, skip_special_tokens=skip_special_tokens)
 
->>>>>>> eef0aa1d
         # To avoid mixing byte-level and unicode for byte-level BPT
         # we need to build string separately for added tokens and byte-level tokens
         # cf. https://github.com/huggingface/transformers/issues/1133
@@ -4986,21 +2553,6 @@
     max_model_input_sizes = PRETRAINED_POSITIONAL_EMBEDDINGS_SIZES
 
     def __init__(
-<<<<<<< HEAD
-        self,
-        vocab_file,
-        do_lower_case=True,
-        do_basic_tokenize=True,
-        never_split=None,
-        unk_token="[UNK]",
-        sep_token="[SEP]",
-        pad_token="[PAD]",
-        cls_token="[CLS]",
-        mask_token="[MASK]",
-        tokenize_chinese_chars=True,
-        strip_accents=None,
-        **kwargs,
-=======
             self,
             vocab_file,
             do_lower_case=True,
@@ -5014,7 +2566,6 @@
             tokenize_chinese_chars=True,
             strip_accents=None,
             **kwargs
->>>>>>> eef0aa1d
     ):
         super().__init__(
             do_lower_case=do_lower_case,
@@ -5028,24 +2579,6 @@
             tokenize_chinese_chars=tokenize_chinese_chars,
             strip_accents=strip_accents,
             **kwargs,
-<<<<<<< HEAD
-        )
-        self.vocab = load_vocab(vocab_file)
-        self.ids_to_tokens = collections.OrderedDict(
-            [(ids, tok) for tok, ids in self.vocab.items()]
-        )
-        self.do_basic_tokenize = do_basic_tokenize
-        if do_basic_tokenize:
-            self.basic_tokenizer = BasicTokenizer(
-                do_lower_case=do_lower_case,
-                never_split=never_split,
-                tokenize_chinese_chars=tokenize_chinese_chars,
-                strip_accents=strip_accents,
-            )
-        self.wordpiece_tokenizer = WordpieceTokenizer(
-            vocab=self.vocab, unk_token=self.unk_token
-        )
-=======
         )
         self.vocab = load_vocab(vocab_file)
         self.ids_to_tokens = collections.OrderedDict([(ids, tok) for tok, ids in self.vocab.items()])
@@ -5058,7 +2591,6 @@
                 strip_accents=strip_accents,
             )
         self.wordpiece_tokenizer = WordpieceTokenizer(vocab=self.vocab, unk_token=self.unk_token)
->>>>>>> eef0aa1d
 
     @property
     def do_lower_case(self):
@@ -5067,109 +2599,6 @@
     @property
     def vocab_size(self):
         return len(self.vocab)
-<<<<<<< HEAD
-
-    def get_vocab(self):
-        return dict(self.vocab, **self.added_tokens_encoder)
-
-    def _tokenize(self, text):
-        split_tokens = []
-        if self.do_basic_tokenize:
-            for token in self.basic_tokenizer.tokenize(
-                text, never_split=self.all_special_tokens
-            ):
-                # If the token is part of the never_split set
-                if token in self.basic_tokenizer.never_split:
-                    split_tokens.append(token)
-                else:
-                    split_tokens += self.wordpiece_tokenizer.tokenize(token)
-        else:
-            split_tokens = self.wordpiece_tokenizer.tokenize(text)
-        return split_tokens
-
-    def _convert_token_to_id(self, token):
-        return self.vocab.get(token, self.vocab.get(self.unk_token))
-
-    def _convert_id_to_token(self, index):
-        return self.ids_to_tokens.get(index, self.unk_token)
-
-    def convert_tokens_to_string(self, tokens):
-        out_string = " ".join(tokens).replace(" ##", "").strip()
-        return out_string
-
-    def build_inputs_with_special_tokens(
-        self, token_ids_0: List[int], token_ids_1: Optional[List[int]] = None
-    ) -> List[int]:
-        if token_ids_1 is None:
-            return [self.cls_token_id] + token_ids_0 + [self.sep_token_id]
-        cls = [self.cls_token_id]
-        sep = [self.sep_token_id]
-        return cls + token_ids_0 + sep + token_ids_1 + sep
-
-    def get_special_tokens_mask(
-        self,
-        token_ids_0: List[int],
-        token_ids_1: Optional[List[int]] = None,
-        already_has_special_tokens: bool = False,
-    ) -> List[int]:
-        if already_has_special_tokens:
-            if token_ids_1 is not None:
-                raise ValueError(
-                    "You should not supply a second sequence if the provided sequence of "
-                    "ids is already formatted with special tokens for the model."
-                )
-            return list(
-                map(
-                    lambda x: 1 if x in [self.sep_token_id, self.cls_token_id] else 0,
-                    token_ids_0,
-                )
-            )
-
-        if token_ids_1 is not None:
-            return [1] + ([0] * len(token_ids_0)) + [1] + ([0] * len(token_ids_1)) + [1]
-        return [1] + ([0] * len(token_ids_0)) + [1]
-
-    def create_token_type_ids_from_sequences(
-        self, token_ids_0: List[int], token_ids_1: Optional[List[int]] = None
-    ) -> List[int]:
-        sep = [self.sep_token_id]
-        cls = [self.cls_token_id]
-        if token_ids_1 is None:
-            return len(cls + token_ids_0 + sep) * [0]
-        return len(cls + token_ids_0 + sep) * [0] + len(token_ids_1 + sep) * [1]
-
-    def save_vocabulary(
-        self, save_directory: str, filename_prefix: Optional[str] = None
-    ) -> Tuple[str]:
-        index = 0
-        if os.path.isdir(save_directory):
-            vocab_file = os.path.join(
-                save_directory,
-                (filename_prefix + "-" if filename_prefix else "")
-                + VOCAB_FILES_NAMES["vocab_file"],
-            )
-        else:
-            vocab_file = (
-                filename_prefix + "-" if filename_prefix else ""
-            ) + save_directory
-        with open(vocab_file, "w", encoding="utf-8") as writer:
-            for token, token_index in sorted(self.vocab.items(), key=lambda kv: kv[1]):
-                if index != token_index:
-                    index = token_index
-                writer.write(token + "\n")
-                index += 1
-        return (vocab_file,)
-
-
-class BasicTokenizer(object):
-    def __init__(
-        self,
-        do_lower_case=True,
-        never_split=None,
-        tokenize_chinese_chars=True,
-        strip_accents=None,
-    ):
-=======
 
     def get_vocab(self):
         return dict(self.vocab, **self.added_tokens_encoder)
@@ -5251,7 +2680,6 @@
 
 class BasicTokenizer(object):
     def __init__(self, do_lower_case=True, never_split=None, tokenize_chinese_chars=True, strip_accents=None):
->>>>>>> eef0aa1d
         if never_split is None:
             never_split = []
         self.do_lower_case = do_lower_case
@@ -5261,15 +2689,7 @@
 
     def tokenize(self, text, never_split=None):
         # union() returns a new set by concatenating the two sets.
-<<<<<<< HEAD
-        never_split = (
-            self.never_split.union(set(never_split))
-            if never_split
-            else self.never_split
-        )
-=======
         never_split = self.never_split.union(set(never_split)) if never_split else self.never_split
->>>>>>> eef0aa1d
         text = self._clean_text(text)
 
         # This was added on November 1st, 2018 for the multilingual and Chinese
@@ -5348,16 +2768,6 @@
         # space-separated words, so they are not treated specially and handled
         # like the all of the other languages.
         if (
-<<<<<<< HEAD
-            (cp >= 0x4E00 and cp <= 0x9FFF)
-            or (cp >= 0x3400 and cp <= 0x4DBF)  #
-            or (cp >= 0x20000 and cp <= 0x2A6DF)  #
-            or (cp >= 0x2A700 and cp <= 0x2B73F)  #
-            or (cp >= 0x2B740 and cp <= 0x2B81F)  #
-            or (cp >= 0x2B820 and cp <= 0x2CEAF)  #
-            or (cp >= 0xF900 and cp <= 0xFAFF)
-            or (cp >= 0x2F800 and cp <= 0x2FA1F)  #
-=======
                 (cp >= 0x4E00 and cp <= 0x9FFF)
                 or (cp >= 0x3400 and cp <= 0x4DBF)  #
                 or (cp >= 0x20000 and cp <= 0x2A6DF)  #
@@ -5366,7 +2776,6 @@
                 or (cp >= 0x2B820 and cp <= 0x2CEAF)  #
                 or (cp >= 0xF900 and cp <= 0xFAFF)
                 or (cp >= 0x2F800 and cp <= 0x2FA1F)  #
->>>>>>> eef0aa1d
         ):  #
             return True
 
